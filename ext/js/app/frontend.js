/*
 * Copyright (C) 2023-2024  Yomitan Authors
 * Copyright (C) 2016-2022  Yomichan Authors
 *
 * This program is free software: you can redistribute it and/or modify
 * it under the terms of the GNU General Public License as published by
 * the Free Software Foundation, either version 3 of the License, or
 * (at your option) any later version.
 *
 * This program is distributed in the hope that it will be useful,
 * but WITHOUT ANY WARRANTY; without even the implied warranty of
 * MERCHANTABILITY or FITNESS FOR A PARTICULAR PURPOSE.  See the
 * GNU General Public License for more details.
 *
 * You should have received a copy of the GNU General Public License
 * along with this program.  If not, see <https://www.gnu.org/licenses/>.
 */

import {createApiMap, invokeApiMapHandler} from '../core/api-map.js';
import {EventListenerCollection} from '../core/event-listener-collection.js';
import {log} from '../core/log.js';
import {promiseAnimationFrame} from '../core/promise-animation-frame.js';
import {setProfile} from '../data/profiles-util.js';
import {addFullscreenChangeEventListener, getFullscreenElement} from '../dom/document-util.js';
import {TextSourceElement} from '../dom/text-source-element.js';
import {TextSourceGenerator} from '../dom/text-source-generator.js';
import {TextSourceRange} from '../dom/text-source-range.js';
import {TextScanner} from '../language/text-scanner.js';

/**
 * This is the main class responsible for scanning and handling webpage content.
 */
export class Frontend {
    /**
     * Creates a new instance.
     * @param {import('frontend').ConstructorDetails} details Details about how to set up the instance.
     */
    constructor({
        application,
        pageType,
        popupFactory,
        depth,
        parentPopupId,
        parentFrameId,
        useProxyPopup,
        canUseWindowPopup = true,
        allowRootFramePopupProxy,
        childrenSupported = true,
        hotkeyHandler,
    }) {
        /** @type {import('../application.js').Application} */
        this._application = application;
        /** @type {import('frontend').PageType} */
        this._pageType = pageType;
        /** @type {import('./popup-factory.js').PopupFactory} */
        this._popupFactory = popupFactory;
        /** @type {number} */
        this._depth = depth;
        /** @type {?string} */
        this._parentPopupId = parentPopupId;
        /** @type {?number} */
        this._parentFrameId = parentFrameId;
        /** @type {boolean} */
        this._useProxyPopup = useProxyPopup;
        /** @type {boolean} */
        this._canUseWindowPopup = canUseWindowPopup;
        /** @type {boolean} */
        this._allowRootFramePopupProxy = allowRootFramePopupProxy;
        /** @type {boolean} */
        this._childrenSupported = childrenSupported;
        /** @type {import('../input/hotkey-handler.js').HotkeyHandler} */
        this._hotkeyHandler = hotkeyHandler;
        /** @type {?import('popup').PopupAny} */
        this._popup = null;
        /** @type {boolean} */
        this._disabledOverride = false;
        /** @type {?import('settings').ProfileOptions} */
        this._options = null;
        /** @type {number} */
        this._pageZoomFactor = 1;
        /** @type {number} */
        this._contentScale = 1;
        /** @type {Promise<void>} */
        this._lastShowPromise = Promise.resolve();
        /** @type {TextSourceGenerator} */
        this._textSourceGenerator = new TextSourceGenerator();
        /** @type {TextScanner} */
        this._textScanner = new TextScanner({
            api: application.api,
            node: window,
            ignoreElements: this._ignoreElements.bind(this),
            ignorePoint: this._ignorePoint.bind(this),
            getSearchContext: this._getSearchContext.bind(this),
            searchTerms: true,
            searchKanji: true,
            textSourceGenerator: this._textSourceGenerator,
        });
        /** @type {boolean} */
        this._textScannerHasBeenEnabled = false;
        /** @type {Map<'default'|'window'|'iframe'|'proxy', Promise<?import('popup').PopupAny>>} */
        this._popupCache = new Map();
        /** @type {EventListenerCollection} */
        this._popupEventListeners = new EventListenerCollection();
        /** @type {?import('core').TokenObject} */
        this._updatePopupToken = null;
        /** @type {?import('core').Timeout} */
        this._clearSelectionTimer = null;
        /** @type {boolean} */
        this._isPointerOverPopup = false;
        /** @type {?import('settings').OptionsContext} */
        this._optionsContextOverride = null;

        /* eslint-disable @stylistic/no-multi-spaces */
        /** @type {import('application').ApiMap} */
        this._runtimeApiMap = createApiMap([
            ['frontendRequestReadyBroadcast',   this._onMessageRequestFrontendReadyBroadcast.bind(this)],
            ['frontendSetAllVisibleOverride',   this._onApiSetAllVisibleOverride.bind(this)],
            ['frontendClearAllVisibleOverride', this._onApiClearAllVisibleOverride.bind(this)],
            ['frontendScanSelectedText',        this._onApiScanSelectedText.bind(this)],
        ]);

        this._hotkeyHandler.registerActions([
            ['scanSelectedText', this._onActionScanSelectedText.bind(this)],
            ['scanTextAtSelection', this._onActionScanTextAtSelection.bind(this)],
            ['scanTextAtCaret',  this._onActionScanTextAtCaret.bind(this)],
<<<<<<< HEAD
            ['profilePrevious',   async () => { await setProfile(-1, this._application); }],
            ['profileNext',       async () => { await setProfile(1, this._application); }]
=======
>>>>>>> f96a3f04
        ]);
        /* eslint-enable @stylistic/no-multi-spaces */
    }

    /**
     * Get whether or not the text selection can be cleared.
     * @type {boolean}
     */
    get canClearSelection() {
        return this._textScanner.canClearSelection;
    }

    /**
     * Set whether or not the text selection can be cleared.
     * @param {boolean} value The new value to assign.
     */
    set canClearSelection(value) {
        this._textScanner.canClearSelection = value;
    }

    /**
     * Gets the popup instance.
     * @type {?import('popup').PopupAny}
     */
    get popup() {
        return this._popup;
    }

    /**
     * Prepares the instance for use.
     */
    async prepare() {
        await this.updateOptions();
        try {
            const {zoomFactor} = await this._application.api.getZoom();
            this._pageZoomFactor = zoomFactor;
        } catch (e) {
            // Ignore exceptions which may occur due to being on an unsupported page (e.g. about:blank)
        }

        this._textScanner.prepare();

        window.addEventListener('resize', this._onResize.bind(this), false);
        addFullscreenChangeEventListener(this._updatePopup.bind(this));

        const {visualViewport} = window;
        if (typeof visualViewport !== 'undefined' && visualViewport !== null) {
            visualViewport.addEventListener('scroll', this._onVisualViewportScroll.bind(this));
            visualViewport.addEventListener('resize', this._onVisualViewportResize.bind(this));
        }

        this._application.on('optionsUpdated', this.updateOptions.bind(this));
        this._application.on('zoomChanged', this._onZoomChanged.bind(this));
        this._application.on('closePopups', this._onClosePopups.bind(this));
        chrome.runtime.onMessage.addListener(this._onRuntimeMessage.bind(this));

        this._textScanner.on('clear', this._onTextScannerClear.bind(this));
        this._textScanner.on('searchSuccess', this._onSearchSuccess.bind(this));
        this._textScanner.on('searchEmpty', this._onSearchEmpty.bind(this));
        this._textScanner.on('searchError', this._onSearchError.bind(this));

        /* eslint-disable @stylistic/no-multi-spaces */
        this._application.crossFrame.registerHandlers([
            ['frontendClosePopup',       this._onApiClosePopup.bind(this)],
            ['frontendCopySelection',    this._onApiCopySelection.bind(this)],
            ['frontendGetSelectionText', this._onApiGetSelectionText.bind(this)],
            ['frontendGetPopupInfo',     this._onApiGetPopupInfo.bind(this)],
            ['frontendGetPageInfo',      this._onApiGetPageInfo.bind(this)],
        ]);
        /* eslint-enable @stylistic/no-multi-spaces */

        this._prepareSiteSpecific();
        this._updateContentScale();
        this._signalFrontendReady(null);
    }

    /**
     * Set whether or not the instance is disabled.
     * @param {boolean} disabled Whether or not the instance is disabled.
     */
    setDisabledOverride(disabled) {
        this._disabledOverride = disabled;
        this._updateTextScannerEnabled();
    }

    /**
     * Set or clear an override options context object.
     * @param {?import('settings').OptionsContext} optionsContext An options context object to use as the override, or `null` to clear the override.
     */
    setOptionsContextOverride(optionsContext) {
        this._optionsContextOverride = optionsContext;
    }

    /**
     * Performs a new search on a specific source.
     * @param {import('text-source').TextSource} textSource The text source to search.
     */
    async setTextSource(textSource) {
        this._textScanner.setCurrentTextSource(null);
        await this._textScanner.search(textSource);
    }

    /**
     * Updates the internal options representation.
     */
    async updateOptions() {
        try {
            await this._updateOptionsInternal();
        } catch (e) {
            if (!this._application.webExtension.unloaded) {
                throw e;
            }
        }
    }

    /**
     * Waits for the previous `showContent` call to be completed.
     * @returns {Promise<void>} A promise which is resolved when the previous `showContent` call has completed.
     */
    showContentCompleted() {
        return this._lastShowPromise;
    }

    // Message handlers

    /** @type {import('application').ApiHandler<'frontendRequestReadyBroadcast'>} */
    _onMessageRequestFrontendReadyBroadcast({frameId}) {
        this._signalFrontendReady(frameId);
    }

    // Action handlers

    /**
     * @returns {void}
     */
    _onActionScanSelectedText() {
        void this._scanSelectedText(false, true);
    }

    /**
     * @returns {void}
     */
    _onApiScanSelectedText() {
        void this._scanSelectedText(false, true, true);
    }

    /**
     * @returns {void}
     */
    _onActionScanTextAtSelection() {
        void this._scanSelectedText(false, false);
    }

    /**
     * @returns {void}
     */
    _onActionScanTextAtCaret() {
        void this._scanSelectedText(true, false);
    }

    // API message handlers

    /** @type {import('cross-frame-api').ApiHandler<'frontendClosePopup'>} */
    _onApiClosePopup() {
        this._clearSelection(false);
    }

    /** @type {import('cross-frame-api').ApiHandler<'frontendCopySelection'>} */
    _onApiCopySelection() {
        // This will not work on Firefox if a popup has focus, which is usually the case when this function is called.
        document.execCommand('copy');
    }

    /** @type {import('cross-frame-api').ApiHandler<'frontendGetSelectionText'>} */
    _onApiGetSelectionText() {
        const selection = document.getSelection();
        return selection !== null ? selection.toString() : '';
    }

    /** @type {import('cross-frame-api').ApiHandler<'frontendGetPopupInfo'>} */
    _onApiGetPopupInfo() {
        return {
            popupId: (this._popup !== null ? this._popup.id : null),
        };
    }

    /** @type {import('cross-frame-api').ApiHandler<'frontendGetPageInfo'>} */
    _onApiGetPageInfo() {
        return {
            url: window.location.href,
            documentTitle: document.title,
        };
    }

    /** @type {import('application').ApiHandler<'frontendSetAllVisibleOverride'>} */
    async _onApiSetAllVisibleOverride({value, priority, awaitFrame}) {
        const result = await this._popupFactory.setAllVisibleOverride(value, priority);
        if (awaitFrame) {
            await promiseAnimationFrame(100);
        }
        return result;
    }

    /** @type {import('application').ApiHandler<'frontendClearAllVisibleOverride'>} */
    async _onApiClearAllVisibleOverride({token}) {
        return await this._popupFactory.clearAllVisibleOverride(token);
    }

    // Private

    /**
     * @returns {void}
     */
    _onResize() {
        void this._updatePopupPosition();
    }

    /** @type {import('extension').ChromeRuntimeOnMessageCallback<import('application').ApiMessageAny>} */
    _onRuntimeMessage({action, params}, _sender, callback) {
        return invokeApiMapHandler(this._runtimeApiMap, action, params, [], callback);
    }

    /**
     * @param {{newZoomFactor: number}} params
     */
    _onZoomChanged({newZoomFactor}) {
        this._pageZoomFactor = newZoomFactor;
        this._updateContentScale();
    }

    /**
     * @returns {void}
     */
    _onClosePopups() {
        this._clearSelection(true);
        this._clearMousePosition();
    }

    /**
     * @returns {void}
     */
    _onVisualViewportScroll() {
        void this._updatePopupPosition();
    }

    /**
     * @returns {void}
     */
    _onVisualViewportResize() {
        this._updateContentScale();
    }

    /**
     * @returns {void}
     */
    _onTextScannerClear() {
        this._clearSelection(false);
    }

    /**
     * @param {import('text-scanner').EventArgument<'searchSuccess'>} details
     */
    _onSearchSuccess({type, dictionaryEntries, sentence, inputInfo: {eventType, detail: inputInfoDetail}, textSource, optionsContext, detail}) {
        this._stopClearSelectionDelayed();
        let focus = (eventType === 'mouseMove');
        if (typeof inputInfoDetail === 'object' && inputInfoDetail !== null) {
            const focus2 = inputInfoDetail.focus;
            if (typeof focus2 === 'boolean') { focus = focus2; }
        }
        this._showContent(textSource, focus, dictionaryEntries, type, sentence, detail !== null ? detail.documentTitle : null, optionsContext);
    }

    /** */
    _onSearchEmpty() {
        const scanningOptions = /** @type {import('settings').ProfileOptions} */ (this._options).scanning;
        if (scanningOptions.autoHideResults) {
            this._clearSelectionDelayed(scanningOptions.hideDelay, false, false);
        }
    }

    /**
     * @param {import('text-scanner').EventArgument<'searchError'>} details
     */
    _onSearchError({error, textSource, inputInfo: {passive}}) {
        if (this._application.webExtension.unloaded) {
            if (textSource !== null && !passive) {
                this._showExtensionUnloaded(textSource);
            }
        } else {
            log.error(error);
        }
    }

    /**
     * @returns {void}
     */
    _onPopupFramePointerOver() {
        this._isPointerOverPopup = true;
        this._stopClearSelectionDelayed();
    }

    /**
     * @returns {void}
     */
    _onPopupFramePointerOut() {
        this._isPointerOverPopup = false;
        const scanningOptions = /** @type {import('settings').ProfileOptions} */ (this._options).scanning;
        if (scanningOptions.hidePopupOnCursorExit) {
            this._clearSelectionDelayed(scanningOptions.hidePopupOnCursorExitDelay, false, false);
        }
    }

    /**
     * @param {boolean} passive
     */
    _clearSelection(passive) {
        this._stopClearSelectionDelayed();
        if (this._popup !== null) {
            void this._popup.clearAutoPlayTimer();
            void this._popup.hide(!passive);
            this._isPointerOverPopup = false;
        }
        this._textScanner.clearSelection();
    }

    /** */
    _clearMousePosition() {
        this._textScanner.clearMousePosition();
    }

    /**
     * @param {number} delay
     * @param {boolean} restart
     * @param {boolean} passive
     */
    _clearSelectionDelayed(delay, restart, passive) {
        if (!this._textScanner.hasSelection()) { return; }
        if (delay > 0) {
            if (this._clearSelectionTimer !== null && !restart) { return; } // Already running
            this._stopClearSelectionDelayed();
            this._clearSelectionTimer = setTimeout(() => {
                this._clearSelectionTimer = null;
                if (this._isPointerOverPopup) { return; }
                this._clearSelection(passive);
            }, delay);
        } else {
            this._clearSelection(passive);
        }
    }

    /**
     * @returns {void}
     */
    _stopClearSelectionDelayed() {
        if (this._clearSelectionTimer !== null) {
            clearTimeout(this._clearSelectionTimer);
            this._clearSelectionTimer = null;
        }
    }

    /**
     * @returns {Promise<void>}
     */
    async _updateOptionsInternal() {
        const optionsContext = await this._getOptionsContext();
        const options = await this._application.api.optionsGet(optionsContext);
        const {scanning: scanningOptions, sentenceParsing: sentenceParsingOptions} = options;
        this._options = options;

        this._hotkeyHandler.setHotkeys('web', options.inputs.hotkeys);

        await this._updatePopup();

        const preventMiddleMouse = this._getPreventMiddleMouseValueForPageType(scanningOptions.preventMiddleMouse);
        this._textScanner.language = options.general.language;
        this._textScanner.setOptions({
            inputs: scanningOptions.inputs,
            deepContentScan: scanningOptions.deepDomScan,
            normalizeCssZoom: scanningOptions.normalizeCssZoom,
            selectText: scanningOptions.selectText,
            delay: scanningOptions.delay,
            touchInputEnabled: scanningOptions.touchInputEnabled,
            pointerEventsEnabled: scanningOptions.pointerEventsEnabled,
            scanLength: scanningOptions.length,
            layoutAwareScan: scanningOptions.layoutAwareScan,
            matchTypePrefix: scanningOptions.matchTypePrefix,
            preventMiddleMouse,
            sentenceParsingOptions,
        });
        this._updateTextScannerEnabled();

        if (this._pageType !== 'web') {
            const excludeSelectors = ['.scan-disable', '.scan-disable *'];
            if (!scanningOptions.enableOnPopupExpressions) {
                excludeSelectors.push('.source-text', '.source-text *');
            }
            this._textScanner.excludeSelector = excludeSelectors.join(',');
        }

        this._updateContentScale();

        await this._textScanner.searchLast();
    }

    /**
     * @returns {Promise<void>}
     */
    async _updatePopup() {
        const {usePopupWindow, showIframePopupsInRootFrame} = /** @type {import('settings').ProfileOptions} */ (this._options).general;
        const isIframe = !this._useProxyPopup && (window !== window.parent);

        const currentPopup = this._popup;

        /** @type {Promise<?import('popup').PopupAny>|undefined} */
        let popupPromise;
        if (usePopupWindow && this._canUseWindowPopup) {
            popupPromise = this._popupCache.get('window');
            if (typeof popupPromise === 'undefined') {
                popupPromise = this._getPopupWindow();
                this._popupCache.set('window', popupPromise);
            }
        } else if (
            isIframe &&
            showIframePopupsInRootFrame &&
            getFullscreenElement() === null &&
            this._allowRootFramePopupProxy
        ) {
            popupPromise = this._popupCache.get('iframe');
            if (typeof popupPromise === 'undefined') {
                popupPromise = this._getIframeProxyPopup();
                this._popupCache.set('iframe', popupPromise);
            }
        } else if (this._useProxyPopup) {
            popupPromise = this._popupCache.get('proxy');
            if (typeof popupPromise === 'undefined') {
                popupPromise = this._getProxyPopup();
                this._popupCache.set('proxy', popupPromise);
            }
        } else {
            popupPromise = this._popupCache.get('default');
            if (typeof popupPromise === 'undefined') {
                popupPromise = this._getDefaultPopup();
                this._popupCache.set('default', popupPromise);
            }
        }

        /**
         * The token below is used as a unique identifier to ensure that a new _updatePopup call
         * hasn't been started during the await.
         * @type {?import('core').TokenObject}
         */
        const token = {};
        this._updatePopupToken = token;
        const popup = await popupPromise;
        const optionsContext = await this._getOptionsContext();
        if (this._updatePopupToken !== token) { return; }
        if (popup !== null) {
            await popup.setOptionsContext(optionsContext);
        }
        if (this._updatePopupToken !== token) { return; }

        if (popup !== currentPopup) {
            this._clearSelection(true);
        }

        this._popupEventListeners.removeAllEventListeners();
        this._popup = popup;
        if (popup !== null) {
            this._popupEventListeners.on(popup, 'framePointerOver', this._onPopupFramePointerOver.bind(this));
            this._popupEventListeners.on(popup, 'framePointerOut', this._onPopupFramePointerOut.bind(this));
        }
        this._isPointerOverPopup = false;
    }

    /**
     * @returns {Promise<?import('popup').PopupAny>}
     */
    async _getDefaultPopup() {
        const isXmlDocument = (typeof XMLDocument !== 'undefined' && document instanceof XMLDocument);
        if (isXmlDocument) {
            return null;
        }

        const {frameId} = this._application;
        if (frameId === null) {
            return null;
        }

        return await this._popupFactory.getOrCreatePopup({
            frameId,
            depth: this._depth,
            childrenSupported: this._childrenSupported,
        });
    }

    /**
     * @returns {Promise<import('popup').PopupAny>}
     */
    async _getProxyPopup() {
        return await this._popupFactory.getOrCreatePopup({
            frameId: this._parentFrameId,
            depth: this._depth,
            parentPopupId: this._parentPopupId,
            childrenSupported: this._childrenSupported,
        });
    }

    /**
     * @returns {Promise<?import('popup').PopupAny>}
     */
    async _getIframeProxyPopup() {
        const targetFrameId = 0; // Root frameId
        try {
            await this._waitForFrontendReady(targetFrameId, 10000);
        } catch (e) {
            // Root frame not available
            return await this._getDefaultPopup();
        }

        const {popupId} = await this._application.crossFrame.invoke(targetFrameId, 'frontendGetPopupInfo', void 0);
        if (popupId === null) {
            return null;
        }

        const popup = await this._popupFactory.getOrCreatePopup({
            frameId: targetFrameId,
            id: popupId,
            childrenSupported: this._childrenSupported,
        });
        popup.on('offsetNotFound', () => {
            this._allowRootFramePopupProxy = false;
            void this._updatePopup();
        });
        return popup;
    }

    /**
     * @returns {Promise<import('popup').PopupAny>}
     */
    async _getPopupWindow() {
        return await this._popupFactory.getOrCreatePopup({
            depth: this._depth,
            popupWindow: true,
            childrenSupported: this._childrenSupported,
        });
    }

    /**
     * @returns {Element[]}
     */
    _ignoreElements() {
        if (this._popup !== null) {
            const container = this._popup.container;
            if (container !== null) {
                return [container];
            }
        }
        return [];
    }

    /**
     * @param {number} x
     * @param {number} y
     * @returns {Promise<boolean>}
     */
    async _ignorePoint(x, y) {
        try {
            return this._popup !== null && await this._popup.containsPoint(x, y);
        } catch (e) {
            if (!this._application.webExtension.unloaded) {
                throw e;
            }
            return false;
        }
    }

    /**
     * @param {import('text-source').TextSource} textSource
     */
    _showExtensionUnloaded(textSource) {
        void this._showPopupContent(textSource, null, null);
    }

    /**
     * @param {import('text-source').TextSource} textSource
     * @param {boolean} focus
     * @param {?import('dictionary').DictionaryEntry[]} dictionaryEntries
     * @param {import('display').PageType} type
     * @param {?import('display').HistoryStateSentence} sentence
     * @param {?string} documentTitle
     * @param {import('settings').OptionsContext} optionsContext
     */
    _showContent(textSource, focus, dictionaryEntries, type, sentence, documentTitle, optionsContext) {
        const query = textSource.text();
        const {url} = optionsContext;
        /** @type {import('display').HistoryState} */
        const detailsState = {
            focusEntry: 0,
            optionsContext,
            url,
        };
        if (sentence !== null) { detailsState.sentence = sentence; }
        if (documentTitle !== null) { detailsState.documentTitle = documentTitle; }
        const {tabId, frameId} = this._application;
        /** @type {import('display').HistoryContent} */
        const detailsContent = {
            contentOrigin: {tabId, frameId},
        };
        if (dictionaryEntries !== null) {
            detailsContent.dictionaryEntries = dictionaryEntries;
        }
        /** @type {import('display').ContentDetails} */
        const details = {
            focus,
            historyMode: 'clear',
            params: {
                type,
                query,
                wildcards: 'off',
            },
            state: detailsState,
            content: detailsContent,
        };
        if (textSource instanceof TextSourceElement && textSource.fullContent !== query) {
            details.params.full = textSource.fullContent;
            details.params['full-visible'] = 'true';
        }
        void this._showPopupContent(textSource, optionsContext, details);
    }

    /**
     * @param {import('text-source').TextSource} textSource
     * @param {?import('settings').OptionsContext} optionsContext
     * @param {?import('display').ContentDetails} details
     * @returns {Promise<void>}
     */
    _showPopupContent(textSource, optionsContext, details) {
        const sourceRects = [];
        for (const {left, top, right, bottom} of textSource.getRects()) {
            sourceRects.push({left, top, right, bottom});
        }
        this._lastShowPromise = (
            this._popup !== null ?
            this._popup.showContent(
                {
                    optionsContext,
                    sourceRects,
                    writingMode: textSource.getWritingMode(),
                },
                details,
            ) :
            Promise.resolve()
        );
        this._lastShowPromise.catch((error) => {
            if (this._application.webExtension.unloaded) { return; }
            log.error(error);
        });
        return this._lastShowPromise;
    }

    /**
     * @returns {void}
     */
    _updateTextScannerEnabled() {
        const enabled = (this._options !== null && this._options.general.enable && !this._disabledOverride);
        if (enabled === this._textScanner.isEnabled()) { return; }
        this._textScanner.setEnabled(enabled);
        if (this._textScannerHasBeenEnabled) {
            this._clearSelection(true);
        }
        if (enabled) {
            this._textScannerHasBeenEnabled = true;
        }
    }

    /**
     * @returns {void}
     */
    _updateContentScale() {
        const {popupScalingFactor, popupScaleRelativeToPageZoom, popupScaleRelativeToVisualViewport} = /** @type {import('settings').ProfileOptions} */ (this._options).general;
        let contentScale = popupScalingFactor;
        if (popupScaleRelativeToPageZoom) {
            contentScale /= this._pageZoomFactor;
        }
        if (popupScaleRelativeToVisualViewport) {
            const {visualViewport} = window;
            const visualViewportScale = (typeof visualViewport !== 'undefined' && visualViewport !== null ? visualViewport.scale : 1);
            contentScale /= visualViewportScale;
        }
        if (contentScale === this._contentScale) { return; }

        this._contentScale = contentScale;
        if (this._popup !== null) {
            void this._popup.setContentScale(this._contentScale);
        }
        void this._updatePopupPosition();
    }

    /**
     * @returns {Promise<void>}
     */
    async _updatePopupPosition() {
        const textSource = this._textScanner.getCurrentTextSource();
        if (
            textSource !== null &&
            this._popup !== null &&
            await this._popup.isVisible()
        ) {
            void this._showPopupContent(textSource, null, null);
        }
    }

    /**
     * @param {?number} targetFrameId
     */
    _signalFrontendReady(targetFrameId) {
        /** @type {import('application').ApiMessageNoFrameId<'frontendReady'>} */
        const message = {action: 'frontendReady', params: {frameId: this._application.frameId}};
        if (targetFrameId === null) {
            void this._application.api.broadcastTab(message);
        } else {
            void this._application.api.sendMessageToFrame(targetFrameId, message);
        }
    }

    /**
     * @param {number} frameId
     * @param {?number} timeout
     * @returns {Promise<void>}
     */
    async _waitForFrontendReady(frameId, timeout) {
        return new Promise((resolve, reject) => {
            /** @type {?import('core').Timeout} */
            let timeoutId = null;

            const cleanup = () => {
                if (timeoutId !== null) {
                    clearTimeout(timeoutId);
                    timeoutId = null;
                }
                chrome.runtime.onMessage.removeListener(onMessage);
            };
            /** @type {import('extension').ChromeRuntimeOnMessageCallback<import('application').ApiMessageAny>} */
            const onMessage = (message, _sender, sendResponse) => {
                try {
                    const {action} = message;
                    if (action === 'frontendReady' && message.params.frameId === frameId) {
                        cleanup();
                        resolve();
                        sendResponse();
                    }
                } catch (e) {
                    // NOP
                }
            };

            if (timeout !== null) {
                timeoutId = setTimeout(() => {
                    timeoutId = null;
                    cleanup();
                    reject(new Error(`Wait for frontend ready timed out after ${timeout}ms`));
                }, timeout);
            }

            chrome.runtime.onMessage.addListener(onMessage);
            void this._application.api.broadcastTab({action: 'frontendRequestReadyBroadcast', params: {frameId: this._application.frameId}});
        });
    }

    /**
     * @param {import('settings').PreventMiddleMouseOptions} preventMiddleMouseOptions
     * @returns {boolean}
     */
    _getPreventMiddleMouseValueForPageType(preventMiddleMouseOptions) {
        switch (this._pageType) {
            case 'web': return preventMiddleMouseOptions.onWebPages;
            case 'popup': return preventMiddleMouseOptions.onPopupPages;
            case 'search': return preventMiddleMouseOptions.onSearchPages;
        }
    }

    /**
     * @returns {Promise<import('settings').OptionsContext>}
     */
    async _getOptionsContext() {
        let optionsContext = this._optionsContextOverride;
        if (optionsContext === null) {
            optionsContext = (await this._getSearchContext()).optionsContext;
        }
        return optionsContext;
    }

    /**
     * @returns {Promise<import('text-scanner').SearchContext>}
     */
    async _getSearchContext() {
        let url = window.location.href;
        let documentTitle = document.title;
        if (this._useProxyPopup && this._parentFrameId !== null) {
            try {
                ({url, documentTitle} = await this._application.crossFrame.invoke(this._parentFrameId, 'frontendGetPageInfo', void 0));
            } catch (e) {
                // NOP
            }
        }

        let optionsContext = this._optionsContextOverride;
        if (optionsContext === null) {
            optionsContext = {depth: this._depth, url};
        }

        return {
            optionsContext,
            detail: {documentTitle},
        };
    }

    /**
     * @param {boolean} allowEmptyRange
     * @param {boolean} disallowExpandSelection
     * @param {boolean} showEmpty show empty popup if no results are found
     * @returns {Promise<boolean>}
     */
    async _scanSelectedText(allowEmptyRange, disallowExpandSelection, showEmpty = false) {
        const range = this._getFirstSelectionRange(allowEmptyRange);
        if (range === null) { return false; }
        const source = disallowExpandSelection ? TextSourceRange.createLazy(range) : TextSourceRange.create(range);
        await this._textScanner.search(source, {focus: true, restoreSelection: true}, showEmpty);
        return true;
    }

    /**
     * @param {boolean} allowEmptyRange
     * @returns {?Range}
     */
    _getFirstSelectionRange(allowEmptyRange) {
        const selection = window.getSelection();
        if (selection === null) { return null; }
        for (let i = 0, ii = selection.rangeCount; i < ii; ++i) {
            const range = selection.getRangeAt(i);
            if (range.toString().length > 0 || allowEmptyRange) {
                return range;
            }
        }
        return null;
    }

    /**
     * @returns {void}
     */
    _prepareSiteSpecific() {
        switch (location.hostname.toLowerCase()) {
            case 'docs.google.com':
                void this._prepareGoogleDocs();
                break;
        }
    }

    /**
     * @returns {Promise<void>}
     */
    async _prepareGoogleDocs() {
        const {GoogleDocsUtil} = await import('../accessibility/google-docs-util.js');
        const googleDocsUtil = new GoogleDocsUtil();
        this._textSourceGenerator.registerGetRangeFromPointHandler(googleDocsUtil.getRangeFromPoint.bind(googleDocsUtil));
    }
}<|MERGE_RESOLUTION|>--- conflicted
+++ resolved
@@ -123,11 +123,8 @@
             ['scanSelectedText', this._onActionScanSelectedText.bind(this)],
             ['scanTextAtSelection', this._onActionScanTextAtSelection.bind(this)],
             ['scanTextAtCaret',  this._onActionScanTextAtCaret.bind(this)],
-<<<<<<< HEAD
             ['profilePrevious',   async () => { await setProfile(-1, this._application); }],
             ['profileNext',       async () => { await setProfile(1, this._application); }]
-=======
->>>>>>> f96a3f04
         ]);
         /* eslint-enable @stylistic/no-multi-spaces */
     }
