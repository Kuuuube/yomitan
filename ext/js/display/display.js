/*
 * Copyright (C) 2023-2024  Yomitan Authors
 * Copyright (C) 2017-2022  Yomichan Authors
 *
 * This program is free software: you can redistribute it and/or modify
 * it under the terms of the GNU General Public License as published by
 * the Free Software Foundation, either version 3 of the License, or
 * (at your option) any later version.
 *
 * This program is distributed in the hope that it will be useful,
 * but WITHOUT ANY WARRANTY; without even the implied warranty of
 * MERCHANTABILITY or FITNESS FOR A PARTICULAR PURPOSE.  See the
 * GNU General Public License for more details.
 *
 * You should have received a copy of the GNU General Public License
 * along with this program.  If not, see <https://www.gnu.org/licenses/>.
 */

import {ThemeController} from '../app/theme-controller.js';
import {FrameEndpoint} from '../comm/frame-endpoint.js';
import {extendApiMap, invokeApiMapHandler} from '../core/api-map.js';
import {DynamicProperty} from '../core/dynamic-property.js';
import {EventDispatcher} from '../core/event-dispatcher.js';
import {EventListenerCollection} from '../core/event-listener-collection.js';
import {ExtensionError} from '../core/extension-error.js';
import {log} from '../core/log.js';
import {safePerformance} from '../core/safe-performance.js';
import {toError} from '../core/to-error.js';
import {clone, deepEqual, promiseTimeout} from '../core/utilities.js';
import {setProfile} from '../data/profiles-util.js';
import {PopupMenu} from '../dom/popup-menu.js';
import {querySelectorNotNull} from '../dom/query-selector.js';
import {ScrollElement} from '../dom/scroll-element.js';
import {TextSourceGenerator} from '../dom/text-source-generator.js';
import {HotkeyHelpController} from '../input/hotkey-help-controller.js';
import {TextScanner} from '../language/text-scanner.js';
import {checkPopupPreviewURL} from '../pages/settings/popup-preview-controller.js';
import {DisplayContentManager} from './display-content-manager.js';
import {DisplayGenerator} from './display-generator.js';
import {DisplayHistory} from './display-history.js';
import {DisplayNotification} from './display-notification.js';
import {ElementOverflowController} from './element-overflow-controller.js';
import {OptionToggleHotkeyHandler} from './option-toggle-hotkey-handler.js';
import {QueryParser} from './query-parser.js';

/**
 * @augments EventDispatcher<import('display').Events>
 */
export class Display extends EventDispatcher {
    /**
     * @param {import('../application.js').Application} application
     * @param {import('display').DisplayPageType} pageType
     * @param {import('../dom/document-focus-controller.js').DocumentFocusController} documentFocusController
     * @param {import('../input/hotkey-handler.js').HotkeyHandler} hotkeyHandler
     */
    constructor(application, pageType, documentFocusController, hotkeyHandler) {
        super();
        /** @type {import('../application.js').Application} */
        this._application = application;
        /** @type {import('display').DisplayPageType} */
        this._pageType = pageType;
        /** @type {import('../dom/document-focus-controller.js').DocumentFocusController} */
        this._documentFocusController = documentFocusController;
        /** @type {import('../input/hotkey-handler.js').HotkeyHandler} */
        this._hotkeyHandler = hotkeyHandler;
        /** @type {HTMLElement} */
        this._container = querySelectorNotNull(document, '#dictionary-entries');
        /** @type {import('dictionary').DictionaryEntry[]} */
        this._dictionaryEntries = [];
        /** @type {HTMLElement[]} */
        this._dictionaryEntryNodes = [];
        /** @type {import('settings').OptionsContext} */
        this._optionsContext = {depth: 0, url: window.location.href};
        /** @type {?import('settings').ProfileOptions} */
        this._options = null;
        /** @type {number} */
        this._index = 0;
        /** @type {?HTMLStyleElement} */
        this._styleNode = null;
        /** @type {EventListenerCollection} */
        this._eventListeners = new EventListenerCollection();
        /** @type {?import('core').TokenObject} */
        this._setContentToken = null;
        /** @type {DisplayContentManager} */
        this._contentManager = new DisplayContentManager(this);
        /** @type {HotkeyHelpController} */
        this._hotkeyHelpController = new HotkeyHelpController();
        /** @type {DisplayGenerator} */
        this._displayGenerator = new DisplayGenerator(this._contentManager, this._hotkeyHelpController);
        /** @type {import('display').DirectApiMap} */
        this._directApiMap = new Map();
        /** @type {import('api-map').ApiMap<import('display').WindowApiSurface>} */ // import('display').WindowApiMap
        this._windowApiMap = new Map();
        /** @type {DisplayHistory} */
        this._history = new DisplayHistory(true, false);
        /** @type {boolean} */
        this._historyChangeIgnore = false;
        /** @type {boolean} */
        this._historyHasChanged = false;
        /** @type {?Element} */
        this._aboveStickyHeader = document.querySelector('#above-sticky-header');
        /** @type {?Element} */
        this._searchHeader = document.querySelector('#sticky-search-header');
        /** @type {import('display').PageType} */
        this._contentType = 'clear';
        /** @type {string} */
        this._defaultTitle = document.title;
        /** @type {number} */
        this._titleMaxLength = 1000;
        /** @type {string} */
        this._query = '';
        /** @type {string} */
        this._fullQuery = '';
        /** @type {number} */
        this._queryOffset = 0;
        /** @type {HTMLElement} */
        this._progressIndicator = querySelectorNotNull(document, '#progress-indicator');
        /** @type {?import('core').Timeout} */
        this._progressIndicatorTimer = null;
        /** @type {DynamicProperty<boolean>} */
        this._progressIndicatorVisible = new DynamicProperty(false);
        /** @type {boolean} */
        this._queryParserVisible = false;
        /** @type {?boolean} */
        this._queryParserVisibleOverride = null;
        /** @type {HTMLElement} */
        this._queryParserContainer = querySelectorNotNull(document, '#query-parser-container');
        /** @type {TextSourceGenerator} */
        this._textSourceGenerator = new TextSourceGenerator();
        /** @type {QueryParser} */
        this._queryParser = new QueryParser(application.api, this._textSourceGenerator, this._getSearchContext.bind(this));
        /** @type {HTMLElement} */
        this._contentScrollElement = querySelectorNotNull(document, '#content-scroll');
        /** @type {HTMLElement} */
        this._contentScrollBodyElement = querySelectorNotNull(document, '#content-body');
        /** @type {ScrollElement} */
        this._windowScroll = new ScrollElement(this._contentScrollElement);
        /** @type {?HTMLButtonElement} */
        this._closeButton = document.querySelector('#close-button');
        /** @type {?HTMLButtonElement} */
        this._navigationPreviousButton = document.querySelector('#navigate-previous-button');
        /** @type {?HTMLButtonElement} */
        this._navigationNextButton = document.querySelector('#navigate-next-button');
        /** @type {?import('../app/frontend.js').Frontend} */
        this._frontend = null;
        /** @type {?Promise<void>} */
        this._frontendSetupPromise = null;
        /** @type {number} */
        this._depth = 0;
        /** @type {?string} */
        this._parentPopupId = null;
        /** @type {?number} */
        this._parentFrameId = null;
        /** @type {?number} */
        this._contentOriginTabId = application.tabId;
        /** @type {?number} */
        this._contentOriginFrameId = application.frameId;
        /** @type {boolean} */
        this._childrenSupported = true;
        /** @type {?FrameEndpoint} */
        this._frameEndpoint = (pageType === 'popup' ? new FrameEndpoint(this._application.api) : null);
        /** @type {?import('environment').Browser} */
        this._browser = null;
        /** @type {?HTMLTextAreaElement} */
        this._copyTextarea = null;
        /** @type {?TextScanner} */
        this._contentTextScanner = null;
        /** @type {?import('./display-notification.js').DisplayNotification} */
        this._tagNotification = null;
        /** @type {?import('./display-notification.js').DisplayNotification} */
        this._inflectionNotification = null;
        /** @type {HTMLElement} */
        this._footerNotificationContainer = querySelectorNotNull(document, '#content-footer');
        /** @type {OptionToggleHotkeyHandler} */
        this._optionToggleHotkeyHandler = new OptionToggleHotkeyHandler(this);
        /** @type {ElementOverflowController} */
        this._elementOverflowController = new ElementOverflowController();
        /** @type {boolean} */
        this._frameVisible = (pageType === 'search');
        /** @type {HTMLElement} */
        this._menuContainer = querySelectorNotNull(document, '#popup-menus');
        /** @type {(event: MouseEvent) => void} */
        this._onEntryClickBind = this._onEntryClick.bind(this);
        /** @type {(event: MouseEvent) => void} */
        this._onKanjiLookupBind = this._onKanjiLookup.bind(this);
        /** @type {(event: MouseEvent) => void} */
        this._onDebugLogClickBind = this._onDebugLogClick.bind(this);
        /** @type {(event: MouseEvent) => void} */
        this._onTagClickBind = this._onTagClick.bind(this);
        /** @type {(event: MouseEvent) => void} */
        this._onInflectionClickBind = this._onInflectionClick.bind(this);
        /** @type {(event: MouseEvent) => void} */
        this._onMenuButtonClickBind = this._onMenuButtonClick.bind(this);
        /** @type {(event: import('popup-menu').MenuCloseEvent) => void} */
        this._onMenuButtonMenuCloseBind = this._onMenuButtonMenuClose.bind(this);
        /** @type {ThemeController} */
        this._themeController = new ThemeController(document.documentElement);
        /** @type {import('language').LanguageSummary[]} */
        this._languageSummaries = [];
        /** @type {import('dictionary-importer').Summary[]} */
        this._dictionaryInfo = [];

        /* eslint-disable @stylistic/no-multi-spaces */
        this._hotkeyHandler.registerActions([
            ['close',             () => { this._onHotkeyClose(); }],
            ['nextEntry',         this._onHotkeyActionMoveRelative.bind(this, 1)],
            ['previousEntry',     this._onHotkeyActionMoveRelative.bind(this, -1)],
            ['lastEntry',         () => { this._focusEntry(this._dictionaryEntries.length - 1, 0, true); }],
            ['firstEntry',        () => { this._focusEntry(0, 0, true); }],
            ['historyBackward',   () => { this._sourceTermView(); }],
            ['historyForward',    () => { this._nextTermView(); }],
            ['profilePrevious',   async () => { await setProfile(-1, this._application); }],
            ['profileNext',       async () => { await setProfile(1, this._application); }],
            ['copyHostSelection', () => this._copyHostSelection()],
            ['nextEntryDifferentDictionary',     () => { this._focusEntryWithDifferentDictionary(1, true); }],
            ['previousEntryDifferentDictionary', () => { this._focusEntryWithDifferentDictionary(-1, true); }],
        ]);
        this.registerDirectMessageHandlers([
            ['displaySetOptionsContext', this._onMessageSetOptionsContext.bind(this)],
            ['displaySetContent',        this._onMessageSetContent.bind(this)],
            ['displaySetCustomCss',      this._onMessageSetCustomCss.bind(this)],
            ['displaySetContentScale',   this._onMessageSetContentScale.bind(this)],
            ['displayConfigure',         this._onMessageConfigure.bind(this)],
            ['displayVisibilityChanged', this._onMessageVisibilityChanged.bind(this)],
        ]);
        this.registerWindowMessageHandlers([
            ['displayExtensionUnloaded', this._onMessageExtensionUnloaded.bind(this)],
        ]);
        /* eslint-enable @stylistic/no-multi-spaces */
    }

    /** @type {import('../application.js').Application} */
    get application() {
        return this._application;
    }

    /** @type {DisplayGenerator} */
    get displayGenerator() {
        return this._displayGenerator;
    }

    /** @type {boolean} */
    get queryParserVisible() {
        return this._queryParserVisible;
    }

    set queryParserVisible(value) {
        this._queryParserVisible = value;
        this._updateQueryParser();
    }

    /** @type {number} */
    get depth() {
        return this._depth;
    }

    /** @type {import('../input/hotkey-handler.js').HotkeyHandler} */
    get hotkeyHandler() {
        return this._hotkeyHandler;
    }

    /** @type {import('dictionary').DictionaryEntry[]} */
    get dictionaryEntries() {
        return this._dictionaryEntries;
    }

    /** @type {HTMLElement[]} */
    get dictionaryEntryNodes() {
        return this._dictionaryEntryNodes;
    }

    /** @type {DynamicProperty<boolean>} */
    get progressIndicatorVisible() {
        return this._progressIndicatorVisible;
    }

    /** @type {?string} */
    get parentPopupId() {
        return this._parentPopupId;
    }

    /** @type {number} */
    get selectedIndex() {
        return this._index;
    }

    /** @type {DisplayHistory} */
    get history() {
        return this._history;
    }

    /** @type {string} */
    get query() {
        return this._query;
    }

    /** @type {string} */
    get fullQuery() {
        return this._fullQuery;
    }

    /** @type {number} */
    get queryOffset() {
        return this._queryOffset;
    }

    /** @type {boolean} */
    get frameVisible() {
        return this._frameVisible;
    }

    /** */
    async prepare() {
        // Theme
        this._themeController.prepare();

        // State setup
        const {documentElement} = document;
        const {browser} = await this._application.api.getEnvironmentInfo();
        this._browser = browser;

        if (documentElement !== null) {
            documentElement.dataset.browser = browser;
        }

        this._languageSummaries = await this._application.api.getLanguageSummaries();

        this._dictionaryInfo = await this._application.api.getDictionaryInfo();

        // Prepare
        await this._hotkeyHelpController.prepare(this._application.api);
        await this._displayGenerator.prepare();
        this._queryParser.prepare();
        this._history.prepare();
        this._optionToggleHotkeyHandler.prepare();

        // Event setup
        this._history.on('stateChanged', this._onStateChanged.bind(this));
        this._queryParser.on('searched', this._onQueryParserSearch.bind(this));
        this._progressIndicatorVisible.on('change', this._onProgressIndicatorVisibleChanged.bind(this));
        this._application.on('extensionUnloaded', this._onExtensionUnloaded.bind(this));
        this._application.crossFrame.registerHandlers([
            ['displayPopupMessage1', this._onDisplayPopupMessage1.bind(this)],
            ['displayPopupMessage2', this._onDisplayPopupMessage2.bind(this)],
        ]);
        window.addEventListener('message', this._onWindowMessage.bind(this), false);

        if (this._pageType === 'popup' && documentElement !== null) {
            documentElement.addEventListener('mouseup', this._onDocumentElementMouseUp.bind(this), false);
            documentElement.addEventListener('click', this._onDocumentElementClick.bind(this), false);
            documentElement.addEventListener('auxclick', this._onDocumentElementClick.bind(this), false);
        }

        document.addEventListener('wheel', this._onWheel.bind(this), {passive: false});
        if (this._closeButton !== null) {
            this._closeButton.addEventListener('click', this._onCloseButtonClick.bind(this), false);
        }
        if (this._navigationPreviousButton !== null) {
            this._navigationPreviousButton.addEventListener('click', this._onSourceTermView.bind(this), false);
        }
        if (this._navigationNextButton !== null) {
            this._navigationNextButton.addEventListener('click', this._onNextTermView.bind(this), false);
        }
    }

    /**
     * @returns {import('extension').ContentOrigin}
     */
    getContentOrigin() {
        return {
            tabId: this._contentOriginTabId,
            frameId: this._contentOriginFrameId,
        };
    }

    /** */
    initializeState() {
        void this._onStateChanged();
        if (this._frameEndpoint !== null) {
            this._frameEndpoint.signal();
        }
    }

    /**
     * @param {{clearable?: boolean, useBrowserHistory?: boolean}} details
     */
    setHistorySettings({clearable, useBrowserHistory}) {
        if (typeof clearable !== 'undefined') {
            this._history.clearable = clearable;
        }
        if (typeof useBrowserHistory !== 'undefined') {
            this._history.useBrowserHistory = useBrowserHistory;
        }
    }

    /**
     * @param {Error} error
     */
    onError(error) {
        if (this._application.webExtension.unloaded) { return; }
        log.error(error);
    }

    /**
     * @returns {?import('settings').ProfileOptions}
     */
    getOptions() {
        return this._options;
    }

    /**
     * @returns {import('language').LanguageSummary}
     * @throws {Error}
     */
    getLanguageSummary() {
        if (this._options === null) { throw new Error('Options is null'); }
        const language = this._options.general.language;
        return /** @type {import('language').LanguageSummary} */ (this._languageSummaries.find(({iso}) => iso === language));
    }

    /**
     * @returns {import('settings').OptionsContext}
     */
    getOptionsContext() {
        return this._optionsContext;
    }

    /**
     * @param {import('settings').OptionsContext} optionsContext
     */
    async setOptionsContext(optionsContext) {
        this._optionsContext = optionsContext;
        await this.updateOptions();
    }

    /** */
    async updateOptions() {
        const options = await this._application.api.optionsGet(this.getOptionsContext());
        const {scanning: scanningOptions, sentenceParsing: sentenceParsingOptions} = options;
        this._options = options;

        this._updateHotkeys(options);
        this._updateDocumentOptions(options);
        this._setTheme(options);
        this._setStickyHeader(options);
        this._hotkeyHelpController.setOptions(options);
        this._displayGenerator.updateHotkeys();
        this._displayGenerator.updateLanguage(options.general.language);
        this._hotkeyHelpController.setupNode(document.documentElement);
        this._elementOverflowController.setOptions(options);

        this._queryParser.setOptions({
            selectedParser: options.parsing.selectedParser,
            termSpacing: options.parsing.termSpacing,
            readingMode: options.parsing.readingMode,
            useInternalParser: options.parsing.enableScanningParser,
            useMecabParser: options.parsing.enableMecabParser,
            language: options.general.language,
            scanning: {
                inputs: scanningOptions.inputs,
                deepContentScan: scanningOptions.deepDomScan,
                normalizeCssZoom: scanningOptions.normalizeCssZoom,
                selectText: scanningOptions.selectText,
                delay: scanningOptions.delay,
                scanLength: scanningOptions.length,
                layoutAwareScan: scanningOptions.layoutAwareScan,
                preventMiddleMouse: scanningOptions.preventMiddleMouse.onSearchQuery,
                matchTypePrefix: false,
                sentenceParsingOptions,
                scanWithoutMousemove: scanningOptions.scanWithoutMousemove,
                scanResolution: scanningOptions.scanResolution,
            },
        });

        void this._updateNestedFrontend(options);
        this._updateContentTextScanner(options);

        this.trigger('optionsUpdated', {options});
    }

    /**
     * Updates the content of the display.
     * @param {import('display').ContentDetails} details Information about the content to show.
     */
    setContent(details) {
        const {focus, params, state, content} = details;
        const historyMode = this._historyHasChanged ? details.historyMode : 'clear';

        if (focus) {
            window.focus();
        }

        const urlSearchParams = new URLSearchParams();
        for (const [key, value] of Object.entries(params)) {
            if (typeof value !== 'string') { continue; }
            urlSearchParams.append(key, value);
        }
        const url = `${location.protocol}//${location.host}${location.pathname}?${urlSearchParams.toString()}`;

        switch (historyMode) {
            case 'clear':
                this._history.clear();
                this._history.replaceState(state, content, url);
                break;
            case 'overwrite':
                this._history.replaceState(state, content, url);
                break;
            case 'new':
                this._updateHistoryState();
                this._history.pushState(state, content, url);
                break;
        }

        if (this._options) {
            this._setTheme(this._options);
        }
    }

    /**
     * @param {string} css
     */
    setCustomCss(css) {
        if (this._styleNode === null) {
            if (css.length === 0) { return; }
            this._styleNode = document.createElement('style');
        }

        this._styleNode.textContent = css;

        const parent = document.head;
        if (this._styleNode.parentNode !== parent) {
            parent.appendChild(this._styleNode);
        }
    }

    /**
     * @param {string} fontFamily
     * @param {number} fontSize
     * @param {string} lineHeight
     */
    setFontOptions(fontFamily, fontSize, lineHeight) {
        // Setting these directly rather than using the existing CSS variables
        // minimizes problems and ensures everything scales correctly
        document.documentElement.style.fontFamily = fontFamily;
        document.documentElement.style.fontSize = `${fontSize}px`;
        document.documentElement.style.lineHeight = lineHeight;
    }

    /**
     * @param {import('display').DirectApiMapInit} handlers
     */
    registerDirectMessageHandlers(handlers) {
        extendApiMap(this._directApiMap, handlers);
    }

    /**
     * @param {import('display').WindowApiMapInit} handlers
     */
    registerWindowMessageHandlers(handlers) {
        extendApiMap(this._windowApiMap, handlers);
    }

    /** */
    close() {
        switch (this._pageType) {
            case 'popup':
                void this.invokeContentOrigin('frontendClosePopup', void 0);
                break;
            case 'search':
                void this._closeTab();
                break;
        }
    }

    /**
     * @param {HTMLElement} element
     */
    blurElement(element) {
        this._documentFocusController.blurElement(element);
    }

    /**
     * @param {boolean} updateOptionsContext
     */
    searchLast(updateOptionsContext) {
        const type = this._contentType;
        if (type === 'clear') { return; }
        const query = this._query;
        const {state} = this._history;
        const hasState = typeof state === 'object' && state !== null;
        /** @type {import('display').HistoryState} */
        const newState = (
            hasState ?
                clone(state) :
                {
                    focusEntry: 0,
                    optionsContext: void 0,
                    url: window.location.href,
                    sentence: {text: query, offset: 0},
                    documentTitle: document.title,
                }
        );
        if (!hasState || updateOptionsContext) {
            newState.optionsContext = clone(this._optionsContext);
        }
        /** @type {import('display').ContentDetails} */
        const details = {
            focus: false,
            historyMode: 'clear',
            params: this._createSearchParams(type, query, false, this._queryOffset),
            state: newState,
            content: {
                contentOrigin: this.getContentOrigin(),
            },
        };
        this.setContent(details);
    }

    /**
     * @template {import('cross-frame-api').ApiNames} TName
     * @param {TName} action
     * @param {import('cross-frame-api').ApiParams<TName>} params
     * @returns {Promise<import('cross-frame-api').ApiReturn<TName>>}
     */
    async invokeContentOrigin(action, params) {
        if (this._contentOriginTabId === this._application.tabId && this._contentOriginFrameId === this._application.frameId) {
            throw new Error('Content origin is same page');
        }
        if (this._contentOriginTabId === null || this._contentOriginFrameId === null) {
            throw new Error('No content origin is assigned');
        }
        return await this._application.crossFrame.invokeTab(this._contentOriginTabId, this._contentOriginFrameId, action, params);
    }

    /**
     * @template {import('cross-frame-api').ApiNames} TName
     * @param {TName} action
     * @param {import('cross-frame-api').ApiParams<TName>} params
     * @returns {Promise<import('cross-frame-api').ApiReturn<TName>>}
     */
    async invokeParentFrame(action, params) {
        const {frameId} = this._application;
        if (frameId === null || this._parentFrameId === null || this._parentFrameId === frameId) {
            throw new Error('Invalid parent frame');
        }
        return await this._application.crossFrame.invoke(this._parentFrameId, action, params);
    }

    /**
     * @param {Element} element
     * @returns {number}
     */
    getElementDictionaryEntryIndex(element) {
        const node = /** @type {?HTMLElement} */ (element.closest('.entry'));
        if (node === null) { return -1; }
        const {index} = node.dataset;
        if (typeof index !== 'string') { return -1; }
        const indexNumber = Number.parseInt(index, 10);
        return Number.isFinite(indexNumber) ? indexNumber : -1;
    }

    /**
     * Creates a new notification.
     * @param {boolean} scannable Whether or not the notification should permit its content to be scanned.
     * @returns {DisplayNotification} A new notification instance.
     */
    createNotification(scannable) {
        const node = this._displayGenerator.createEmptyFooterNotification();
        if (scannable) {
            node.classList.add('click-scannable');
        }
        return new DisplayNotification(this._footerNotificationContainer, node);
    }

    // Message handlers

    /** @type {import('cross-frame-api').ApiHandler<'displayPopupMessage1'>} */
    async _onDisplayPopupMessage1(message) {
        /** @type {import('display').DirectApiMessageAny} */
        const messageInner = this._authenticateMessageData(message);
        return await this._onDisplayPopupMessage2(messageInner);
    }

    /** @type {import('cross-frame-api').ApiHandler<'displayPopupMessage2'>} */
    _onDisplayPopupMessage2(message) {
        return new Promise((resolve, reject) => {
            const {action, params} = message;
            invokeApiMapHandler(
                this._directApiMap,
                action,
                params,
                [],
                (result) => {
                    const {error} = result;
                    if (typeof error !== 'undefined') {
                        reject(ExtensionError.deserialize(error));
                    } else {
                        resolve(result.result);
                    }
                },
                () => {
                    reject(new Error(`Invalid action: ${action}`));
                },
            );
        });
    }

    /**
     * @param {MessageEvent<import('display').WindowApiFrameClientMessageAny>} details
     */
    _onWindowMessage({data}) {
        /** @type {import('display').WindowApiMessageAny} */
        let data2;
        try {
            data2 = this._authenticateMessageData(data);
        } catch (e) {
            return;
        }

        try {
            const {action, params} = data2;
            const callback = () => {}; // NOP
            invokeApiMapHandler(this._windowApiMap, action, params, [], callback);
        } catch (e) {
            // NOP
        }
    }

    /** @type {import('display').DirectApiHandler<'displaySetOptionsContext'>} */
    async _onMessageSetOptionsContext({optionsContext}) {
        await this.setOptionsContext(optionsContext);
        this.searchLast(true);
    }

    /** @type {import('display').DirectApiHandler<'displaySetContent'>} */
    _onMessageSetContent({details}) {
        safePerformance.mark('invokeDisplaySetContent:end');
        this.setContent(details);
    }

    /** @type {import('display').DirectApiHandler<'displaySetCustomCss'>} */
    _onMessageSetCustomCss({css}) {
        this.setCustomCss(css);
    }

    /** @type {import('display').DirectApiHandler<'displaySetContentScale'>} */
    _onMessageSetContentScale({scale}) {
        this._setContentScale(scale);
    }

    /** @type {import('display').DirectApiHandler<'displayConfigure'>} */
    async _onMessageConfigure({depth, parentPopupId, parentFrameId, childrenSupported, scale, optionsContext}) {
        this._depth = depth;
        this._parentPopupId = parentPopupId;
        this._parentFrameId = parentFrameId;
        this._childrenSupported = childrenSupported;
        this._setContentScale(scale);
        await this.setOptionsContext(optionsContext);
    }

    /** @type {import('display').DirectApiHandler<'displayVisibilityChanged'>} */
    _onMessageVisibilityChanged({value}) {
        this._frameVisible = value;
        this.trigger('frameVisibilityChange', {value});
    }

    /** @type {import('display').WindowApiHandler<'displayExtensionUnloaded'>} */
    _onMessageExtensionUnloaded() {
        this._application.webExtension.triggerUnloaded();
    }

    // Private

    /**
     * @template [T=unknown]
     * @param {import('frame-client').Message<unknown>} message
     * @returns {T}
     * @throws {Error}
     */
    _authenticateMessageData(message) {
        if (this._frameEndpoint !== null && !this._frameEndpoint.authenticate(message)) {
            throw new Error('Invalid authentication');
        }
        return /** @type {import('frame-client').Message<T>} */ (message).data;
    }

    /** */
    async _onStateChanged() {
        if (this._historyChangeIgnore) { return; }

<<<<<<< HEAD
        performance.mark('display:_onStateChanged:start');
=======
        safePerformance.mark('display:_onStateChanged:start');
>>>>>>> b39bd51e

        /** @type {?import('core').TokenObject} */
        const token = {}; // Unique identifier token
        this._setContentToken = token;
        try {
            // Clear
<<<<<<< HEAD
            performance.mark('display:_onStateChanged:clear:start');
=======
            safePerformance.mark('display:clear:start');
>>>>>>> b39bd51e
            this._closePopups();
            this._closeAllPopupMenus();
            this._eventListeners.removeAllEventListeners();
            this._hideTagNotification(false);
            this._hideInflectionNotification(false);
            this._triggerContentClear();
            this._dictionaryEntries = [];
            this._dictionaryEntryNodes = [];
            this._elementOverflowController.clearElements();
<<<<<<< HEAD
            performance.mark('display:_onStateChanged:clear:end');
            performance.measure('display:_onStateChanged:clear', 'display:_onStateChanged:clear:start', 'display:_onStateChanged:clear:end');

            // Prepare
            performance.mark('display:_onStateChanged:prepare:start');
=======
            safePerformance.mark('display:clear:end');
            safePerformance.measure('display:clear', 'display:clear:start', 'display:clear:end');

            // Prepare
            safePerformance.mark('display:_onStateChanged:prepare:start');
>>>>>>> b39bd51e
            const urlSearchParams = new URLSearchParams(location.search);
            let type = urlSearchParams.get('type');
            if (type === null && urlSearchParams.get('query') !== null) { type = 'terms'; }

            const fullVisible = urlSearchParams.get('full-visible');
            this._queryParserVisibleOverride = (fullVisible === null ? null : (fullVisible !== 'false'));

            this._historyHasChanged = true;
            safePerformance.mark('display:_onStateChanged:prepare:end');
            safePerformance.measure('display:_onStateChanged:prepare', 'display:_onStateChanged:prepare:start', 'display:_onStateChanged:prepare:end');

            safePerformance.mark('display:_onStateChanged:setContent:start');
            // Set content
            switch (type) {
                case 'terms':
                case 'kanji':
                    this._contentType = type;
                    await this._setContentTermsOrKanji(type, urlSearchParams, token);
                    break;
                case 'unloaded':
                    this._contentType = type;
                    this._setContentExtensionUnloaded();
                    break;
                default:
                    this._contentType = 'clear';
                    this._clearContent();
                    break;
            }
            safePerformance.mark('display:_onStateChanged:setContent:end');
            safePerformance.measure('display:_onStateChanged:setContent', 'display:_onStateChanged:setContent:start', 'display:_onStateChanged:setContent:end');
        } catch (e) {
            this.onError(toError(e));
        }
        safePerformance.mark('display:_onStateChanged:end');
        safePerformance.measure('display:_onStateChanged', 'display:_onStateChanged:start', 'display:_onStateChanged:end');
    }

    /**
     * @param {import('query-parser').EventArgument<'searched'>} details
     */
    _onQueryParserSearch({type, dictionaryEntries, sentence, inputInfo: {eventType}, textSource, optionsContext, sentenceOffset}) {
        const query = textSource.text();
        const historyState = this._history.state;
        const historyMode = (
            eventType === 'click' ||
            !(typeof historyState === 'object' && historyState !== null) ||
            historyState.cause !== 'queryParser' ?
                'new' :
                'overwrite'
        );
        /** @type {import('display').ContentDetails} */
        const details = {
            focus: false,
            historyMode,
            params: this._createSearchParams(type, query, false, sentenceOffset),
            state: {
                sentence,
                optionsContext,
                cause: 'queryParser',
            },
            content: {
                dictionaryEntries,
                contentOrigin: this.getContentOrigin(),
            },
        };
        this.setContent(details);
    }

    /** */
    _onExtensionUnloaded() {
        const type = 'unloaded';
        if (this._contentType === type) { return; }
        const {tabId, frameId} = this._application;
        /** @type {import('display').ContentDetails} */
        const details = {
            focus: false,
            historyMode: 'clear',
            params: {type},
            state: {},
            content: {
                contentOrigin: {tabId, frameId},
            },
        };
        this.setContent(details);
    }

    /**
     * @param {MouseEvent} e
     */
    _onCloseButtonClick(e) {
        e.preventDefault();
        this.close();
    }

    /**
     * @param {MouseEvent} e
     */
    _onSourceTermView(e) {
        e.preventDefault();
        this._sourceTermView();
    }

    /**
     * @param {MouseEvent} e
     */
    _onNextTermView(e) {
        e.preventDefault();
        this._nextTermView();
    }

    /**
     * @param {import('dynamic-property').EventArgument<boolean, 'change'>} details
     */
    _onProgressIndicatorVisibleChanged({value}) {
        if (this._progressIndicatorTimer !== null) {
            clearTimeout(this._progressIndicatorTimer);
            this._progressIndicatorTimer = null;
        }

        if (value) {
            this._progressIndicator.hidden = false;
            getComputedStyle(this._progressIndicator).getPropertyValue('display'); // Force update of CSS display property, allowing animation
            this._progressIndicator.dataset.active = 'true';
        } else {
            this._progressIndicator.dataset.active = 'false';
            this._progressIndicatorTimer = setTimeout(() => {
                this._progressIndicator.hidden = true;
                this._progressIndicatorTimer = null;
            }, 250);
        }
    }

    /**
     * @param {MouseEvent} e
     */
    async _onKanjiLookup(e) {
        try {
            e.preventDefault();
            const {state} = this._history;
            if (!(typeof state === 'object' && state !== null)) { return; }

            let {sentence, url, documentTitle} = state;
            if (typeof url !== 'string') { url = window.location.href; }
            if (typeof documentTitle !== 'string') { documentTitle = document.title; }
            const optionsContext = this.getOptionsContext();
            const element = /** @type {Element} */ (e.currentTarget);
            let query = element.textContent;
            if (query === null) { query = ''; }
            const dictionaryEntries = await this._application.api.kanjiFind(query, optionsContext);
            /** @type {import('display').ContentDetails} */
            const details = {
                focus: false,
                historyMode: 'new',
                params: this._createSearchParams('kanji', query, false, null),
                state: {
                    focusEntry: 0,
                    optionsContext,
                    url,
                    sentence,
                    documentTitle,
                },
                content: {
                    dictionaryEntries,
                    contentOrigin: this.getContentOrigin(),
                },
            };
            this.setContent(details);
        } catch (error) {
            this.onError(toError(error));
        }
    }

    /**
     * @param {WheelEvent} e
     */
    _onWheel(e) {
        if (e.altKey) {
            if (e.deltaY !== 0) {
                this._focusEntry(this._index + (e.deltaY > 0 ? 1 : -1), 0, true);
                e.preventDefault();
            }
        } else if (e.shiftKey) {
            this._onHistoryWheel(e);
        }
    }

    /**
     * @param {WheelEvent} e
     */
    _onHistoryWheel(e) {
        if (e.altKey) { return; }
        const delta = -e.deltaX || e.deltaY;
        if (delta > 0) {
            this._sourceTermView();
            e.preventDefault();
            e.stopPropagation();
        } else if (delta < 0) {
            this._nextTermView();
            e.preventDefault();
            e.stopPropagation();
        }
    }

    /**
     * @param {MouseEvent} e
     */
    _onDebugLogClick(e) {
        const link = /** @type {HTMLElement} */ (e.currentTarget);
        const index = this.getElementDictionaryEntryIndex(link);
        void this._logDictionaryEntryData(index);
    }

    /**
     * @param {MouseEvent} e
     */
    _onDocumentElementMouseUp(e) {
        switch (e.button) {
            case 3: // Back
                if (this._history.hasPrevious()) {
                    e.preventDefault();
                }
                break;
            case 4: // Forward
                if (this._history.hasNext()) {
                    e.preventDefault();
                }
                break;
        }
    }

    /**
     * @param {MouseEvent} e
     */
    _onDocumentElementClick(e) {
        switch (e.button) {
            case 3: // Back
                if (this._history.hasPrevious()) {
                    e.preventDefault();
                    this._history.back();
                }
                break;
            case 4: // Forward
                if (this._history.hasNext()) {
                    e.preventDefault();
                    this._history.forward();
                }
                break;
        }
    }

    /**
     * @param {MouseEvent} e
     */
    _onEntryClick(e) {
        if (e.button !== 0) { return; }
        const node = /** @type {HTMLElement} */ (e.currentTarget);
        const {index} = node.dataset;
        if (typeof index !== 'string') { return; }
        const indexNumber = Number.parseInt(index, 10);
        if (!Number.isFinite(indexNumber)) { return; }
        this._entrySetCurrent(indexNumber);
    }

    /**
     * @param {MouseEvent} e
     */
    _onTagClick(e) {
        const node = /** @type {HTMLElement} */ (e.currentTarget);
        this._showTagNotification(node);
    }

    /**
     * @param {MouseEvent} e
     */
    _onInflectionClick(e) {
        const node = /** @type {HTMLElement} */ (e.currentTarget);
        this._showInflectionNotification(node);
    }

    /**
     * @param {MouseEvent} e
     */
    _onMenuButtonClick(e) {
        const node = /** @type {HTMLElement} */ (e.currentTarget);

        const menuContainerNode = /** @type {HTMLElement} */ (this._displayGenerator.instantiateTemplate('dictionary-entry-popup-menu'));
        /** @type {HTMLElement} */
        const menuBodyNode = querySelectorNotNull(menuContainerNode, '.popup-menu-body');

        /**
         * @param {string} menuAction
         * @param {string} label
         */
        const addItem = (menuAction, label) => {
            const item = /** @type {HTMLElement} */ (this._displayGenerator.instantiateTemplate('dictionary-entry-popup-menu-item'));
            /** @type {HTMLElement} */
            const labelElement = querySelectorNotNull(item, '.popup-menu-item-label');
            labelElement.textContent = label;
            item.dataset.menuAction = menuAction;
            menuBodyNode.appendChild(item);
        };

        addItem('log-debug-info', 'Log debug info');

        this._menuContainer.appendChild(menuContainerNode);
        const popupMenu = new PopupMenu(node, menuContainerNode);
        popupMenu.prepare();
    }

    /**
     * @param {import('popup-menu').MenuCloseEvent} e
     */
    _onMenuButtonMenuClose(e) {
        const node = /** @type {HTMLElement} */ (e.currentTarget);
        const {action} = e.detail;
        switch (action) {
            case 'log-debug-info':
                void this._logDictionaryEntryData(this.getElementDictionaryEntryIndex(node));
                break;
        }
    }

    /**
     * @param {Element} tagNode
     */
    _showTagNotification(tagNode) {
        const parent = tagNode.parentNode;
        if (parent === null || !(parent instanceof HTMLElement)) { return; }

        if (this._tagNotification === null) {
            this._tagNotification = this.createNotification(true);
        }

        const index = this.getElementDictionaryEntryIndex(parent);
        const dictionaryEntry = (index >= 0 && index < this._dictionaryEntries.length ? this._dictionaryEntries[index] : null);

        const content = this._displayGenerator.createTagFooterNotificationDetails(parent, dictionaryEntry);
        this._tagNotification.setContent(content);
        this._tagNotification.open();
    }

    /**
     * @param {HTMLSpanElement} inflectionNode
     */
    _showInflectionNotification(inflectionNode) {
        const description = inflectionNode.title;
        if (!description || !(inflectionNode instanceof HTMLSpanElement)) { return; }

        if (this._inflectionNotification === null) {
            this._inflectionNotification = this.createNotification(true);
        }

        this._inflectionNotification.setContent(description);
        this._inflectionNotification.open();
    }

    /**
     * @param {boolean} animate
     */
    _hideTagNotification(animate) {
        if (this._tagNotification === null) { return; }
        this._tagNotification.close(animate);
    }

    /**
     * @param {boolean} animate
     */
    _hideInflectionNotification(animate) {
        if (this._inflectionNotification === null) { return; }
        this._inflectionNotification.close(animate);
    }

    /**
     * @param {import('settings').ProfileOptions} options
     */
    _updateDocumentOptions(options) {
        const data = document.documentElement.dataset;
        data.ankiEnabled = `${options.anki.enable}`;
        data.resultOutputMode = `${options.general.resultOutputMode}`;
        data.glossaryLayoutMode = `${options.general.glossaryLayoutMode}`;
        data.compactTags = `${options.general.compactTags}`;
        data.frequencyDisplayMode = `${options.general.frequencyDisplayMode}`;
        data.termDisplayMode = `${options.general.termDisplayMode}`;
        data.enableSearchTags = `${options.scanning.enableSearchTags}`;
        data.showPronunciationText = `${options.general.showPitchAccentDownstepNotation}`;
        data.showPronunciationDownstepPosition = `${options.general.showPitchAccentPositionNotation}`;
        data.showPronunciationGraph = `${options.general.showPitchAccentGraph}`;
        data.debug = `${options.general.debugInfo}`;
        data.popupDisplayMode = `${options.general.popupDisplayMode}`;
        data.popupCurrentIndicatorMode = `${options.general.popupCurrentIndicatorMode}`;
        data.popupActionBarVisibility = `${options.general.popupActionBarVisibility}`;
        data.popupActionBarLocation = `${options.general.popupActionBarLocation}`;
    }

    /**
     * @param {import('settings').ProfileOptions} options
     */
    _setTheme(options) {
        const {general} = options;
        const {popupTheme, popupOuterTheme, fontFamily, fontSize, lineHeight} = general;
        /** @type {string} */
        let pageType = this._pageType;
        try {
            // eslint-disable-next-line no-underscore-dangle
            const historyState = this._history._current.state;

            const pageTheme = historyState?.pageTheme;
            this._themeController.siteTheme = pageTheme ?? null;

            if (checkPopupPreviewURL(historyState?.url)) {
                pageType = 'popupPreview';
            }
        } catch (e) {
            log.error(e);
        }
        this._themeController.theme = popupTheme;
        this._themeController.outerTheme = popupOuterTheme;
        this._themeController.siteOverride = pageType === 'search' || pageType === 'popupPreview';
        this._themeController.updateTheme();
        const customCss = this._getCustomCss(options);
        this.setCustomCss(customCss);
        this.setFontOptions(fontFamily, fontSize, lineHeight);
    }

    /**
     * @param {import('settings').ProfileOptions} options
     * @returns {string}
     */
    _getCustomCss(options) {
        const {general: {customPopupCss}, dictionaries} = options;
        let customCss = customPopupCss;
        for (const {name, enabled, styles = ''} of dictionaries) {
            if (enabled) {
                customCss += '\n' + this._addScopeToCss(styles, name);
            }
        }
        this.setCustomCss(customCss);
        return customCss;
    }

    /**
     * @param {string} css
     * @param {string} dictionaryTitle
     * @returns {string}
     */
    _addScopeToCss(css, dictionaryTitle) {
        const escapedTitle = dictionaryTitle
            .replace(/\\/g, '\\\\')
            .replace(/"/g, '\\"');

        const regex = /([^\r\n,{}]+)(\s*[,{])/g;
        const replacement = `[data-dictionary="${escapedTitle}"] $1$2`;
        return css.replace(regex, replacement);
    }

    /**
     * @param {boolean} isKanji
     * @param {string} source
     * @param {string} primaryReading
     * @param {boolean} wildcardsEnabled
     * @param {import('settings').OptionsContext} optionsContext
     * @returns {Promise<import('dictionary').DictionaryEntry[]>}
     */
    async _findDictionaryEntries(isKanji, source, primaryReading, wildcardsEnabled, optionsContext) {
        /** @type {import('dictionary').DictionaryEntry[]} */
        let dictionaryEntries = [];
        const {findDetails, source: source2} = this._getFindDetails(source, primaryReading, wildcardsEnabled);
        if (isKanji) {
            dictionaryEntries = await this._application.api.kanjiFind(source, optionsContext);
            if (dictionaryEntries.length > 0) { return dictionaryEntries; }

            dictionaryEntries = (await this._application.api.termsFind(source2, findDetails, optionsContext)).dictionaryEntries;
        } else {
            dictionaryEntries = (await this._application.api.termsFind(source2, findDetails, optionsContext)).dictionaryEntries;
            if (dictionaryEntries.length > 0) { return dictionaryEntries; }

            dictionaryEntries = await this._application.api.kanjiFind(source, optionsContext);
        }
        return dictionaryEntries;
    }

    /**
     * @param {string} source
     * @param {string} primaryReading
     * @param {boolean} wildcardsEnabled
     * @returns {{findDetails: import('api').FindTermsDetails, source: string}}
     */
    _getFindDetails(source, primaryReading, wildcardsEnabled) {
        /** @type {import('api').FindTermsDetails} */
        const findDetails = {primaryReading};
        if (wildcardsEnabled) {
            const match = /^([*\uff0a]*)([\w\W]*?)([*\uff0a]*)$/.exec(source);
            if (match !== null) {
                if (match[1]) {
                    findDetails.matchType = 'suffix';
                    findDetails.deinflect = false;
                } else if (match[3]) {
                    findDetails.matchType = 'prefix';
                    findDetails.deinflect = false;
                }
                source = match[2];
            }
        }
        return {findDetails, source};
    }

    /**
     * @param {string} type
     * @param {URLSearchParams} urlSearchParams
     * @param {import('core').TokenObject} token
     */
    async _setContentTermsOrKanji(type, urlSearchParams, token) {
        const lookup = (urlSearchParams.get('lookup') !== 'false');
        const wildcardsEnabled = (urlSearchParams.get('wildcards') !== 'off');
        const hasEnabledDictionaries = this._options ? this._options.dictionaries.some(({enabled}) => enabled) : false;

        // Set query
        safePerformance.mark('display:setQuery:start');
        let query = urlSearchParams.get('query');
        if (query === null) { query = ''; }
        let queryFull = urlSearchParams.get('full');
        queryFull = (queryFull !== null ? queryFull : query);
        const primaryReading = urlSearchParams.get('primary_reading') ?? '';
        const queryOffsetString = urlSearchParams.get('offset');
        let queryOffset = 0;
        if (queryOffsetString !== null) {
            queryOffset = Number.parseInt(queryOffsetString, 10);
            queryOffset = Number.isFinite(queryOffset) ? Math.max(0, Math.min(queryFull.length - query.length, queryOffset)) : 0;
        }
        this._setQuery(query, queryFull, queryOffset);
        safePerformance.mark('display:setQuery:end');
        safePerformance.measure('display:setQuery', 'display:setQuery:start', 'display:setQuery:end');

        let {state, content} = this._history;
        let changeHistory = false;
        if (!(typeof content === 'object' && content !== null)) {
            content = {};
            changeHistory = true;
        }
        if (!(typeof state === 'object' && state !== null)) {
            state = {};
            changeHistory = true;
        }

        let {focusEntry, scrollX, scrollY, optionsContext} = state;
        if (typeof focusEntry !== 'number') { focusEntry = 0; }
        if (!(typeof optionsContext === 'object' && optionsContext !== null)) {
            optionsContext = this.getOptionsContext();
            state.optionsContext = optionsContext;
            changeHistory = true;
        }

        let {dictionaryEntries} = content;
        if (!Array.isArray(dictionaryEntries)) {
            safePerformance.mark('display:findDictionaryEntries:start');
            dictionaryEntries = hasEnabledDictionaries && lookup && query.length > 0 ? await this._findDictionaryEntries(type === 'kanji', query, primaryReading, wildcardsEnabled, optionsContext) : [];
            safePerformance.mark('display:findDictionaryEntries:end');
            safePerformance.measure('display:findDictionaryEntries', 'display:findDictionaryEntries:start', 'display:findDictionaryEntries:end');
            if (this._setContentToken !== token) { return; }
            content.dictionaryEntries = dictionaryEntries;
            changeHistory = true;
        }

        let contentOriginValid = false;
        const {contentOrigin} = content;
        if (typeof contentOrigin === 'object' && contentOrigin !== null) {
            const {tabId, frameId} = contentOrigin;
            if (tabId !== null && frameId !== null) {
                this._contentOriginTabId = tabId;
                this._contentOriginFrameId = frameId;
                contentOriginValid = true;
            }
        }
        if (!contentOriginValid) {
            content.contentOrigin = this.getContentOrigin();
            changeHistory = true;
        }

        await this._setOptionsContextIfDifferent(optionsContext);
        if (this._setContentToken !== token) { return; }

        if (this._options === null) {
            await this.updateOptions();
            if (this._setContentToken !== token) { return; }
        }

        if (changeHistory) {
            this._replaceHistoryStateNoNavigate(state, content);
        }

        this._dictionaryEntries = dictionaryEntries;

        safePerformance.mark('display:updateNavigationAuto:start');
        this._updateNavigationAuto();
        safePerformance.mark('display:updateNavigationAuto:end');
        safePerformance.measure('display:updateNavigationAuto', 'display:updateNavigationAuto:start', 'display:updateNavigationAuto:end');

        this._setNoContentVisible(hasEnabledDictionaries && dictionaryEntries.length === 0 && lookup);
        this._setNoDictionariesVisible(!hasEnabledDictionaries);

        const container = this._container;
        container.textContent = '';

        safePerformance.mark('display:contentUpdate:start');
        this._triggerContentUpdateStart();

<<<<<<< HEAD
        let i = 0;
        for (const dictionaryEntry of dictionaryEntries) {
            performance.mark('display:createEntry:start');
=======
        for (let i = 0, ii = dictionaryEntries.length; i < ii; ++i) {
            safePerformance.mark('display:createEntry:start');
>>>>>>> b39bd51e

            if (i > 0) {
                await promiseTimeout(1);
                if (this._setContentToken !== token) { return; }
            }

            performance.mark('display:createEntryReal:start');

            const entry = (
                dictionaryEntry.type === 'term' ?
                this._displayGenerator.createTermEntry(dictionaryEntry, this._dictionaryInfo) :
                this._displayGenerator.createKanjiEntry(dictionaryEntry, this._dictionaryInfo)
            );
            entry.dataset.index = `${i}`;
            this._dictionaryEntryNodes.push(entry);
            this._addEntryEventListeners(entry);
            this._triggerContentUpdateEntry(dictionaryEntry, entry, i);
            performance.mark('display:waitMedia:start');
            performance.mark('display:waitMedia:end');
            performance.measure('display:waitMedia', 'display:waitMedia:start', 'display:waitMedia:end');
            if (this._setContentToken !== token) { return; }
            container.appendChild(entry);

            if (focusEntry === i) {
                this._focusEntry(i, 0, false);
            }

            this._elementOverflowController.addElements(entry);

<<<<<<< HEAD
            performance.mark('display:createEntryReal:end');
            performance.measure('display:createEntryReal', 'display:createEntryReal:start', 'display:createEntryReal:end');

            performance.mark('display:createEntry:end');
            performance.measure('display:createEntry', 'display:createEntry:start', 'display:createEntry:end');

            if (i === 0) {
                void this._contentManager.executeMediaRequests(); // prioritize loading media for first entry since it is visible
            }
            ++i;
=======
            safePerformance.mark('display:createEntry:end');
            safePerformance.measure('display:createEntry', 'display:createEntry:start', 'display:createEntry:end');
>>>>>>> b39bd51e
        }
        if (this._setContentToken !== token) { return; }
        void this._contentManager.executeMediaRequests();

        if (typeof scrollX === 'number' || typeof scrollY === 'number') {
            let {x, y} = this._windowScroll;
            if (typeof scrollX === 'number') { x = scrollX; }
            if (typeof scrollY === 'number') { y = scrollY; }
            this._windowScroll.stop();
            this._windowScroll.to(x, y);
        }

        this._triggerContentUpdateComplete();
        safePerformance.mark('display:contentUpdate:end');
        safePerformance.measure('display:contentUpdate', 'display:contentUpdate:start', 'display:contentUpdate:end');
    }

    /** */
    _setContentExtensionUnloaded() {
        /** @type {?HTMLElement} */
        const errorExtensionUnloaded = document.querySelector('#error-extension-unloaded');

        if (this._container !== null) {
            this._container.hidden = true;
        }

        if (errorExtensionUnloaded !== null) {
            errorExtensionUnloaded.hidden = false;
        }

        this._updateNavigation(false, false);
        this._setNoContentVisible(false);
        this._setNoDictionariesVisible(false);
        this._setQuery('', '', 0);

        this._triggerContentUpdateStart();
        this._triggerContentUpdateComplete();
    }

    /** */
    _clearContent() {
        this._container.textContent = '';
        this._updateNavigationAuto();
        this._setQuery('', '', 0);

        this._triggerContentUpdateStart();
        this._triggerContentUpdateComplete();
    }

    /**
     * @param {boolean} visible
     */
    _setNoContentVisible(visible) {
        /** @type {?HTMLElement} */
        const noResults = document.querySelector('#no-results');

        if (noResults !== null) {
            noResults.hidden = !visible;
        }
    }

    /**
     * @param {boolean} visible
     */
    _setNoDictionariesVisible(visible) {
        /** @type {?HTMLElement} */
        const noDictionaries = document.querySelector('#no-dictionaries');

        if (noDictionaries !== null) {
            noDictionaries.hidden = !visible;
        }
    }

    /**
     * @param {string} query
     * @param {string} fullQuery
     * @param {number} queryOffset
     */
    _setQuery(query, fullQuery, queryOffset) {
        this._query = query;
        this._fullQuery = fullQuery;
        this._queryOffset = queryOffset;
        this._updateQueryParser();
        this._setTitleText(query);
    }

    /** */
    _updateQueryParser() {
        const text = this._fullQuery;
        const visible = this._isQueryParserVisible();
        this._queryParserContainer.hidden = !visible || text.length === 0;
        if (visible && this._queryParser.text !== text) {
            void this._setQueryParserText(text);
        }
    }

    /**
     * @param {string} text
     */
    async _setQueryParserText(text) {
        const overrideToken = this._progressIndicatorVisible.setOverride(true);
        try {
            await this._queryParser.setText(text);
        } finally {
            this._progressIndicatorVisible.clearOverride(overrideToken);
        }
    }

    /**
     * @param {string} text
     */
    _setTitleText(text) {
        let title = this._defaultTitle;
        if (text.length > 0) {
            // Chrome limits title to 1024 characters
            const ellipsis = '...';
            const separator = ' - ';
            const maxLength = this._titleMaxLength - title.length - separator.length;
            if (text.length > maxLength) {
                text = `${text.substring(0, Math.max(0, maxLength - ellipsis.length))}${ellipsis}`;
            }

            title = `${text}${separator}${title}`;
        }
        document.title = title;
    }

    /** */
    _updateNavigationAuto() {
        this._updateNavigation(this._history.hasPrevious(), this._history.hasNext());
    }

    /**
     * @param {boolean} previous
     * @param {boolean} next
     */
    _updateNavigation(previous, next) {
        const {documentElement} = document;
        if (documentElement !== null) {
            documentElement.dataset.hasNavigationPrevious = `${previous}`;
            documentElement.dataset.hasNavigationNext = `${next}`;
        }
        if (this._navigationPreviousButton !== null) {
            this._navigationPreviousButton.disabled = !previous;
        }
        if (this._navigationNextButton !== null) {
            this._navigationNextButton.disabled = !next;
        }
    }

    /**
     * @param {number} index
     */
    _entrySetCurrent(index) {
        const entryPre = this._getEntry(this._index);
        if (entryPre !== null) {
            entryPre.classList.remove('entry-current');
        }

        const entry = this._getEntry(index);
        if (entry !== null) {
            entry.classList.add('entry-current');
        }

        this._index = index;
    }

    /**
     * @param {number} index
     * @param {number} definitionIndex
     * @param {boolean} smooth
     */
    _focusEntry(index, definitionIndex, smooth) {
        index = Math.max(Math.min(index, this._dictionaryEntries.length - 1), 0);

        this._entrySetCurrent(index);

        let node = (index >= 0 && index < this._dictionaryEntryNodes.length ? this._dictionaryEntryNodes[index] : null);
        if (definitionIndex > 0) {
            const definitionNodes = this._getDictionaryEntryDefinitionNodes(index);
            if (definitionIndex < definitionNodes.length) {
                node = definitionNodes[definitionIndex];
            }
        }
        let target = (index === 0 && definitionIndex <= 0) || node === null ? 0 : this._getElementTop(node);

        if (target !== 0) {
            if (this._aboveStickyHeader !== null) {
                target += this._aboveStickyHeader.getBoundingClientRect().height;
            }
            if (!this._options?.general.stickySearchHeader && this._searchHeader) {
                target += this._searchHeader.getBoundingClientRect().height;
            }
        }

        this._windowScroll.stop();
        if (smooth) {
            this._windowScroll.animate(this._windowScroll.x, target, 200);
        } else {
            this._windowScroll.toY(target);
        }
    }

    /**
     * @param {number} offset
     * @param {boolean} smooth
     * @returns {boolean}
     */
    _focusEntryWithDifferentDictionary(offset, smooth) {
        const sign = Math.sign(offset);
        if (sign === 0) { return false; }

        let index = this._index;
        const count = Math.min(this._dictionaryEntries.length, this._dictionaryEntryNodes.length);
        if (index < 0 || index >= count) { return false; }

        const dictionaryEntry = this._dictionaryEntries[index];
        const visibleDefinitionIndex = this._getDictionaryEntryVisibleDefinitionIndex(index, sign);
        if (visibleDefinitionIndex === null) { return false; }

        let focusDefinitionIndex = null;
        if (dictionaryEntry.type === 'term') {
            const {dictionary} = dictionaryEntry.definitions[visibleDefinitionIndex];
            for (let i = index; i >= 0 && i < count; i += sign) {
                const otherDictionaryEntry = this._dictionaryEntries[i];
                if (otherDictionaryEntry.type !== 'term') { continue; }
                const {definitions} = otherDictionaryEntry;
                const jj = definitions.length;
                let j = (i === index ? visibleDefinitionIndex + sign : (sign > 0 ? 0 : jj - 1));
                for (; j >= 0 && j < jj; j += sign) {
                    if (definitions[j].dictionary !== dictionary) {
                        focusDefinitionIndex = j;
                        index = i;
                        i = -2; // Terminate outer loop
                        break;
                    }
                }
            }
        }

        if (focusDefinitionIndex === null) { return false; }

        this._focusEntry(index, focusDefinitionIndex, smooth);
        return true;
    }

    /**
     * @param {number} index
     * @param {number} sign
     * @returns {?number}
     */
    _getDictionaryEntryVisibleDefinitionIndex(index, sign) {
        const {top: scrollTop, bottom: scrollBottom} = this._windowScroll.getRect();

        const {definitions} = this._dictionaryEntries[index];
        const nodes = this._getDictionaryEntryDefinitionNodes(index);
        const definitionCount = Math.min(definitions.length, nodes.length);
        if (definitionCount <= 0) { return null; }

        let visibleIndex = null;
        let visibleCoverage = 0;
        for (let i = (sign > 0 ? 0 : definitionCount - 1); i >= 0 && i < definitionCount; i += sign) {
            const {top, bottom} = nodes[i].getBoundingClientRect();
            if (bottom <= scrollTop || top >= scrollBottom) { continue; }
            const top2 = Math.max(scrollTop, Math.min(scrollBottom, top));
            const bottom2 = Math.max(scrollTop, Math.min(scrollBottom, bottom));
            const coverage = (bottom2 - top2) / (bottom - top);
            if (coverage >= visibleCoverage) {
                visibleCoverage = coverage;
                visibleIndex = i;
            }
        }

        return visibleIndex !== null ? visibleIndex : (sign > 0 ? definitionCount - 1 : 0);
    }

    /**
     * @param {number} index
     * @returns {NodeListOf<HTMLElement>}
     */
    _getDictionaryEntryDefinitionNodes(index) {
        return this._dictionaryEntryNodes[index].querySelectorAll('.definition-item');
    }

    /** */
    _sourceTermView() {
        this._relativeTermView(false);
    }

    /** */
    _nextTermView() {
        this._relativeTermView(true);
    }

    /**
     * @param {boolean} next
     * @returns {boolean}
     */
    _relativeTermView(next) {
        return (
            next ?
                this._history.hasNext() && this._history.forward() :
                this._history.hasPrevious() && this._history.back()
        );
    }

    /**
     * @param {number} index
     * @returns {?HTMLElement}
     */
    _getEntry(index) {
        const entries = this._dictionaryEntryNodes;
        return index >= 0 && index < entries.length ? entries[index] : null;
    }

    /**
     * @param {Element} element
     * @returns {number}
     */
    _getElementTop(element) {
        const elementRect = element.getBoundingClientRect();
        const documentRect = this._contentScrollBodyElement.getBoundingClientRect();
        return elementRect.top - documentRect.top;
    }

    /** */
    _updateHistoryState() {
        const {state, content} = this._history;
        if (!(typeof state === 'object' && state !== null)) { return; }

        state.focusEntry = this._index;
        state.scrollX = this._windowScroll.x;
        state.scrollY = this._windowScroll.y;
        this._replaceHistoryStateNoNavigate(state, content);
    }

    /**
     * @param {import('display-history').EntryState} state
     * @param {?import('display-history').EntryContent} content
     */
    _replaceHistoryStateNoNavigate(state, content) {
        const historyChangeIgnorePre = this._historyChangeIgnore;
        try {
            this._historyChangeIgnore = true;
            this._history.replaceState(state, content);
        } finally {
            this._historyChangeIgnore = historyChangeIgnorePre;
        }
    }

    /**
     * @param {import('display').PageType} type
     * @param {string} query
     * @param {boolean} wildcards
     * @param {?number} sentenceOffset
     * @returns {import('display').HistoryParams}
     */
    _createSearchParams(type, query, wildcards, sentenceOffset) {
        /** @type {import('display').HistoryParams} */
        const params = {};
        const fullQuery = this._fullQuery;
        const includeFull = (query.length < fullQuery.length);
        if (includeFull) {
            params.full = fullQuery;
        }
        params.query = query;
        if (includeFull && sentenceOffset !== null) {
            params.offset = `${sentenceOffset}`;
        }
        if (typeof type === 'string') {
            params.type = type;
        }
        if (!wildcards) {
            params.wildcards = 'off';
        }
        if (this._queryParserVisibleOverride !== null) {
            params['full-visible'] = `${this._queryParserVisibleOverride}`;
        }
        return params;
    }

    /**
     * @returns {boolean}
     */
    _isQueryParserVisible() {
        return (
            this._queryParserVisibleOverride !== null ?
                this._queryParserVisibleOverride :
                this._queryParserVisible
        );
    }

    /** */
    _closePopups() {
        this._application.triggerClosePopups();
    }

    /**
     * @param {import('settings').OptionsContext} optionsContext
     */
    async _setOptionsContextIfDifferent(optionsContext) {
        if (deepEqual(this._optionsContext, optionsContext)) { return; }
        await this.setOptionsContext(optionsContext);
    }

    /**
     * @param {number} scale
     */
    _setContentScale(scale) {
        const body = document.body;
        if (body === null) { return; }
        body.style.fontSize = `${scale}em`;
    }

    /**
     * @param {import('settings').ProfileOptions} options
     */
    async _updateNestedFrontend(options) {
        const {tabId, frameId} = this._application;
        if (tabId === null || frameId === null) { return; }

        const isSearchPage = (this._pageType === 'search');
        const isEnabled = (
            this._childrenSupported &&
            (
                (isSearchPage) ?
                    (options.scanning.enableOnSearchPage) :
                    (this._depth < options.scanning.popupNestingMaxDepth)
            )
        );

        if (this._frontend === null) {
            if (!isEnabled) { return; }

            try {
                if (this._frontendSetupPromise === null) {
                    this._frontendSetupPromise = this._setupNestedFrontend();
                }
                await this._frontendSetupPromise;
            } catch (e) {
                log.error(e);
                return;
            } finally {
                this._frontendSetupPromise = null;
            }
        }

        /** @type {import('../app/frontend.js').Frontend} */ (this._frontend).setDisabledOverride(!isEnabled);
    }

    /** */
    async _setupNestedFrontend() {
        const useProxyPopup = this._parentFrameId !== null;
        const parentPopupId = this._parentPopupId;
        const parentFrameId = this._parentFrameId;

        const [{PopupFactory}, {Frontend}] = await Promise.all([
            import('../app/popup-factory.js'),
            import('../app/frontend.js'),
        ]);

        const popupFactory = new PopupFactory(this._application);
        popupFactory.prepare();

        const frontend = new Frontend({
            application: this._application,
            useProxyPopup,
            parentPopupId,
            parentFrameId,
            depth: this._depth + 1,
            popupFactory,
            pageType: this._pageType,
            allowRootFramePopupProxy: true,
            childrenSupported: this._childrenSupported,
            hotkeyHandler: this._hotkeyHandler,
            canUseWindowPopup: true,
        });
        this._frontend = frontend;
        await frontend.prepare();
    }

    /**
     * @returns {boolean}
     */
    _copyHostSelection() {
        if (typeof this._contentOriginFrameId !== 'number') { return false; }
        const selection = window.getSelection();
        if (selection !== null && selection.toString().length > 0) { return false; }
        void this._copyHostSelectionSafe();
        return true;
    }

    /** */
    async _copyHostSelectionSafe() {
        try {
            await this._copyHostSelectionInner();
        } catch (e) {
            // NOP
        }
    }

    /** */
    async _copyHostSelectionInner() {
        switch (this._browser) {
            case 'firefox':
            case 'firefox-mobile':
                {
                    /** @type {string} */
                    let text;
                    try {
                        text = await this.invokeContentOrigin('frontendGetPopupSelectionText', void 0);
                    } catch (e) {
                        break;
                    }
                    this._copyText(text);
                }
                break;
            default:
                await this.invokeContentOrigin('frontendCopySelection', void 0);
                break;
        }
    }

    /**
     * @param {string} text
     */
    _copyText(text) {
        const parent = document.body;
        if (parent === null) { return; }

        let textarea = this._copyTextarea;
        if (textarea === null) {
            textarea = document.createElement('textarea');
            this._copyTextarea = textarea;
        }

        textarea.value = text;
        parent.appendChild(textarea);
        textarea.select();
        document.execCommand('copy');
        parent.removeChild(textarea);
    }

    /**
     * @param {HTMLElement} entry
     */
    _addEntryEventListeners(entry) {
        const eventListeners = this._eventListeners;
        eventListeners.addEventListener(entry, 'click', this._onEntryClickBind);
        for (const node of entry.querySelectorAll('.headword-kanji-link')) {
            eventListeners.addEventListener(node, 'click', this._onKanjiLookupBind);
        }
        for (const node of entry.querySelectorAll('.inflection[data-reason]')) {
            eventListeners.addEventListener(node, 'click', this._onInflectionClickBind);
        }
        for (const node of entry.querySelectorAll('.tag-label')) {
            eventListeners.addEventListener(node, 'click', this._onTagClickBind);
        }
        for (const node of entry.querySelectorAll('.action-button[data-action=menu]')) {
            eventListeners.addEventListener(node, 'click', this._onMenuButtonClickBind);
            eventListeners.addEventListener(node, 'menuClose', this._onMenuButtonMenuCloseBind);
        }
    }

    /**
     * @param {import('settings').ProfileOptions} options
     */
    _updateContentTextScanner(options) {
        if (!options.scanning.enablePopupSearch) {
            if (this._contentTextScanner !== null) {
                this._contentTextScanner.setEnabled(false);
                this._contentTextScanner.clearSelection();
            }
            return;
        }

        if (this._contentTextScanner === null) {
            this._contentTextScanner = new TextScanner({
                api: this._application.api,
                node: window,
                getSearchContext: this._getSearchContext.bind(this),
                searchTerms: true,
                searchKanji: false,
                searchOnClick: true,
                searchOnClickOnly: true,
                textSourceGenerator: this._textSourceGenerator,
            });
            this._contentTextScanner.includeSelector = '.click-scannable,.click-scannable *';
            this._contentTextScanner.excludeSelector = '.scan-disable,.scan-disable *';
            this._contentTextScanner.touchEventExcludeSelector = null;
            this._contentTextScanner.prepare();
            this._contentTextScanner.on('clear', this._onContentTextScannerClear.bind(this));
            this._contentTextScanner.on('searchSuccess', this._onContentTextScannerSearchSuccess.bind(this));
            this._contentTextScanner.on('searchError', this._onContentTextScannerSearchError.bind(this));
        }

        const {scanning: scanningOptions, sentenceParsing: sentenceParsingOptions} = options;
        this._contentTextScanner.language = options.general.language;
        this._contentTextScanner.setOptions({
            inputs: [{
                include: 'mouse0',
                exclude: '',
                types: {mouse: true, pen: false, touch: false},
                options: {
                    searchTerms: true,
                    searchKanji: true,
                    scanOnTouchTap: true,
                    scanOnTouchMove: false,
                    scanOnTouchPress: false,
                    scanOnTouchRelease: false,
                    scanOnPenMove: false,
                    scanOnPenHover: false,
                    scanOnPenReleaseHover: false,
                    scanOnPenPress: false,
                    scanOnPenRelease: false,
                    preventTouchScrolling: false,
                    preventPenScrolling: false,
                },
            }],
            deepContentScan: scanningOptions.deepDomScan,
            normalizeCssZoom: scanningOptions.normalizeCssZoom,
            selectText: false,
            delay: scanningOptions.delay,
            scanLength: scanningOptions.length,
            layoutAwareScan: scanningOptions.layoutAwareScan,
            preventMiddleMouse: false,
            sentenceParsingOptions,
        });

        this._contentTextScanner.setEnabled(true);
    }

    /** */
    _onContentTextScannerClear() {
        /** @type {TextScanner} */ (this._contentTextScanner).clearSelection();
    }

    /**
     * @param {import('text-scanner').EventArgument<'searchSuccess'>} details
     */
    _onContentTextScannerSearchSuccess({type, dictionaryEntries, sentence, textSource, optionsContext}) {
        const query = textSource.text();
        const url = window.location.href;
        const documentTitle = document.title;
        /** @type {import('display').ContentDetails} */
        const details = {
            focus: false,
            historyMode: 'new',
            params: {
                type,
                query,
                wildcards: 'off',
            },
            state: {
                focusEntry: 0,
                optionsContext: optionsContext !== null ? optionsContext : void 0,
                url,
                sentence: sentence !== null ? sentence : void 0,
                documentTitle,
                pageTheme: 'light',
            },
            content: {
                dictionaryEntries: dictionaryEntries !== null ? dictionaryEntries : void 0,
                contentOrigin: this.getContentOrigin(),
            },
        };
        /** @type {TextScanner} */ (this._contentTextScanner).clearSelection();
        this.setContent(details);
    }

    /**
     * @param {import('text-scanner').EventArgument<'searchError'>} details
     */
    _onContentTextScannerSearchError({error}) {
        if (!this._application.webExtension.unloaded) {
            log.error(error);
        }
    }

    /**
     * @type {import('display').GetSearchContextCallback}
     */
    _getSearchContext() {
        return {
            optionsContext: this.getOptionsContext(),
            detail: {
                documentTitle: document.title,
            },
        };
    }

    /**
     * @param {import('settings').ProfileOptions} options
     */
    _updateHotkeys(options) {
        this._hotkeyHandler.setHotkeys(this._pageType, options.inputs.hotkeys);
    }

    /**
     * @returns {Promise<?chrome.tabs.Tab>}
     */
    _getCurrentTab() {
        return new Promise((resolve, reject) => {
            chrome.tabs.getCurrent((result) => {
                const e = chrome.runtime.lastError;
                if (e) {
                    reject(new Error(e.message));
                } else {
                    resolve(typeof result !== 'undefined' ? result : null);
                }
            });
        });
    }

    /**
     * @param {number} tabId
     * @returns {Promise<void>}
     */
    _removeTab(tabId) {
        return new Promise((resolve, reject) => {
            chrome.tabs.remove(tabId, () => {
                const e = chrome.runtime.lastError;
                if (e) {
                    reject(new Error(e.message));
                } else {
                    resolve();
                }
            });
        });
    }

    /** */
    async _closeTab() {
        const tab = await this._getCurrentTab();
        if (tab === null) { return; }
        const tabId = tab.id;
        if (typeof tabId === 'undefined') { return; }
        await this._removeTab(tabId);
    }

    /** */
    _onHotkeyClose() {
        if (this._closeSinglePopupMenu()) { return; }
        this.close();
    }

    /**
     * @param {number} sign
     * @param {unknown} argument
     */
    _onHotkeyActionMoveRelative(sign, argument) {
        let count = typeof argument === 'number' ? argument : (typeof argument === 'string' ? Number.parseInt(argument, 10) : 0);
        if (!Number.isFinite(count)) { count = 1; }
        count = Math.max(0, Math.floor(count));
        this._focusEntry(this._index + count * sign, 0, true);
    }

    /** */
    _closeAllPopupMenus() {
        for (const popupMenu of PopupMenu.openMenus) {
            popupMenu.close();
        }
    }

    /**
     * @returns {boolean}
     */
    _closeSinglePopupMenu() {
        for (const popupMenu of PopupMenu.openMenus) {
            popupMenu.close();
            return true;
        }
        return false;
    }

    /**
     * @param {number} index
     */
    async _logDictionaryEntryData(index) {
        if (index < 0 || index >= this._dictionaryEntries.length) { return; }
        const dictionaryEntry = this._dictionaryEntries[index];
        const result = {dictionaryEntry};

        /** @type {Promise<unknown>[]} */
        const promises = [];
        this.trigger('logDictionaryEntryData', {dictionaryEntry, promises});
        if (promises.length > 0) {
            for (const result2 of await Promise.all(promises)) {
                Object.assign(result, result2);
            }
        }

        log.log(result);
    }

    /** */
    _triggerContentClear() {
        this.trigger('contentClear', {});
    }

    /** */
    _triggerContentUpdateStart() {
        this.trigger('contentUpdateStart', {type: this._contentType, query: this._query});
    }

    /**
     * @param {import('dictionary').DictionaryEntry} dictionaryEntry
     * @param {Element} element
     * @param {number} index
     */
    _triggerContentUpdateEntry(dictionaryEntry, element, index) {
        this.trigger('contentUpdateEntry', {dictionaryEntry, element, index});
    }

    /** */
    _triggerContentUpdateComplete() {
        this.trigger('contentUpdateComplete', {type: this._contentType});
    }

    /**
     * @param {import('settings').ProfileOptions} options
     */
    _setStickyHeader(options) {
        if (this._searchHeader && options) {
            this._searchHeader.classList.toggle('sticky-header', options.general.stickySearchHeader);
        }
    }
}<|MERGE_RESOLUTION|>--- conflicted
+++ resolved
@@ -788,22 +788,14 @@
     async _onStateChanged() {
         if (this._historyChangeIgnore) { return; }
 
-<<<<<<< HEAD
-        performance.mark('display:_onStateChanged:start');
-=======
         safePerformance.mark('display:_onStateChanged:start');
->>>>>>> b39bd51e
 
         /** @type {?import('core').TokenObject} */
         const token = {}; // Unique identifier token
         this._setContentToken = token;
         try {
             // Clear
-<<<<<<< HEAD
-            performance.mark('display:_onStateChanged:clear:start');
-=======
-            safePerformance.mark('display:clear:start');
->>>>>>> b39bd51e
+            safePerformance.mark('display:_onStateChanged:clear:start');
             this._closePopups();
             this._closeAllPopupMenus();
             this._eventListeners.removeAllEventListeners();
@@ -813,19 +805,11 @@
             this._dictionaryEntries = [];
             this._dictionaryEntryNodes = [];
             this._elementOverflowController.clearElements();
-<<<<<<< HEAD
-            performance.mark('display:_onStateChanged:clear:end');
-            performance.measure('display:_onStateChanged:clear', 'display:_onStateChanged:clear:start', 'display:_onStateChanged:clear:end');
-
-            // Prepare
-            performance.mark('display:_onStateChanged:prepare:start');
-=======
-            safePerformance.mark('display:clear:end');
-            safePerformance.measure('display:clear', 'display:clear:start', 'display:clear:end');
+            safePerformance.mark('display:_onStateChanged:clear:end');
+            safePerformance.measure('display:_onStateChanged:clear', 'display:_onStateChanged:clear:start', 'display:_onStateChanged:clear:end');
 
             // Prepare
             safePerformance.mark('display:_onStateChanged:prepare:start');
->>>>>>> b39bd51e
             const urlSearchParams = new URLSearchParams(location.search);
             let type = urlSearchParams.get('type');
             if (type === null && urlSearchParams.get('query') !== null) { type = 'terms'; }
@@ -1432,21 +1416,16 @@
         safePerformance.mark('display:contentUpdate:start');
         this._triggerContentUpdateStart();
 
-<<<<<<< HEAD
         let i = 0;
         for (const dictionaryEntry of dictionaryEntries) {
-            performance.mark('display:createEntry:start');
-=======
-        for (let i = 0, ii = dictionaryEntries.length; i < ii; ++i) {
             safePerformance.mark('display:createEntry:start');
->>>>>>> b39bd51e
 
             if (i > 0) {
                 await promiseTimeout(1);
                 if (this._setContentToken !== token) { return; }
             }
 
-            performance.mark('display:createEntryReal:start');
+            safePerformance.mark('display:createEntryReal:start');
 
             const entry = (
                 dictionaryEntry.type === 'term' ?
@@ -1457,9 +1436,9 @@
             this._dictionaryEntryNodes.push(entry);
             this._addEntryEventListeners(entry);
             this._triggerContentUpdateEntry(dictionaryEntry, entry, i);
-            performance.mark('display:waitMedia:start');
-            performance.mark('display:waitMedia:end');
-            performance.measure('display:waitMedia', 'display:waitMedia:start', 'display:waitMedia:end');
+            safePerformance.mark('display:waitMedia:start');
+            safePerformance.mark('display:waitMedia:end');
+            safePerformance.measure('display:waitMedia', 'display:waitMedia:start', 'display:waitMedia:end');
             if (this._setContentToken !== token) { return; }
             container.appendChild(entry);
 
@@ -1469,21 +1448,16 @@
 
             this._elementOverflowController.addElements(entry);
 
-<<<<<<< HEAD
-            performance.mark('display:createEntryReal:end');
-            performance.measure('display:createEntryReal', 'display:createEntryReal:start', 'display:createEntryReal:end');
-
-            performance.mark('display:createEntry:end');
-            performance.measure('display:createEntry', 'display:createEntry:start', 'display:createEntry:end');
+            safePerformance.mark('display:createEntryReal:end');
+            safePerformance.measure('display:createEntryReal', 'display:createEntryReal:start', 'display:createEntryReal:end');
+
+            safePerformance.mark('display:createEntry:end');
+            safePerformance.measure('display:createEntry', 'display:createEntry:start', 'display:createEntry:end');
 
             if (i === 0) {
                 void this._contentManager.executeMediaRequests(); // prioritize loading media for first entry since it is visible
             }
             ++i;
-=======
-            safePerformance.mark('display:createEntry:end');
-            safePerformance.measure('display:createEntry', 'display:createEntry:start', 'display:createEntry:end');
->>>>>>> b39bd51e
         }
         if (this._setContentToken !== token) { return; }
         void this._contentManager.executeMediaRequests();
