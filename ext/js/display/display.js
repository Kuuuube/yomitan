/*
 * Copyright (C) 2023-2024  Yomitan Authors
 * Copyright (C) 2017-2022  Yomichan Authors
 *
 * This program is free software: you can redistribute it and/or modify
 * it under the terms of the GNU General Public License as published by
 * the Free Software Foundation, either version 3 of the License, or
 * (at your option) any later version.
 *
 * This program is distributed in the hope that it will be useful,
 * but WITHOUT ANY WARRANTY; without even the implied warranty of
 * MERCHANTABILITY or FITNESS FOR A PARTICULAR PURPOSE.  See the
 * GNU General Public License for more details.
 *
 * You should have received a copy of the GNU General Public License
 * along with this program.  If not, see <https://www.gnu.org/licenses/>.
 */

import {ThemeController} from '../app/theme-controller.js';
import {FrameEndpoint} from '../comm/frame-endpoint.js';
import {extendApiMap, invokeApiMapHandler} from '../core/api-map.js';
import {DynamicProperty} from '../core/dynamic-property.js';
import {EventDispatcher} from '../core/event-dispatcher.js';
import {EventListenerCollection} from '../core/event-listener-collection.js';
import {ExtensionError} from '../core/extension-error.js';
import {log} from '../core/log.js';
import {toError} from '../core/to-error.js';
import {clone, deepEqual, promiseTimeout} from '../core/utilities.js';
import {setProfile} from '../data/profiles-util.js';
import {PopupMenu} from '../dom/popup-menu.js';
import {querySelectorNotNull} from '../dom/query-selector.js';
import {ScrollElement} from '../dom/scroll-element.js';
import {TextSourceGenerator} from '../dom/text-source-generator.js';
import {HotkeyHelpController} from '../input/hotkey-help-controller.js';
import {TextScanner} from '../language/text-scanner.js';
import {DisplayContentManager} from './display-content-manager.js';
import {DisplayGenerator} from './display-generator.js';
import {DisplayHistory} from './display-history.js';
import {DisplayNotification} from './display-notification.js';
import {ElementOverflowController} from './element-overflow-controller.js';
import {OptionToggleHotkeyHandler} from './option-toggle-hotkey-handler.js';
import {QueryParser} from './query-parser.js';

/**
 * @augments EventDispatcher<import('display').Events>
 */
export class Display extends EventDispatcher {
    /**
     * @param {import('../application.js').Application} application
     * @param {import('display').DisplayPageType} pageType
     * @param {import('../dom/document-focus-controller.js').DocumentFocusController} documentFocusController
     * @param {import('../input/hotkey-handler.js').HotkeyHandler} hotkeyHandler
     */
    constructor(application, pageType, documentFocusController, hotkeyHandler) {
        super();
        /** @type {import('../application.js').Application} */
        this._application = application;
        /** @type {import('display').DisplayPageType} */
        this._pageType = pageType;
        /** @type {import('../dom/document-focus-controller.js').DocumentFocusController} */
        this._documentFocusController = documentFocusController;
        /** @type {import('../input/hotkey-handler.js').HotkeyHandler} */
        this._hotkeyHandler = hotkeyHandler;
        /** @type {HTMLElement} */
        this._container = querySelectorNotNull(document, '#dictionary-entries');
        /** @type {import('dictionary').DictionaryEntry[]} */
        this._dictionaryEntries = [];
        /** @type {HTMLElement[]} */
        this._dictionaryEntryNodes = [];
        /** @type {import('settings').OptionsContext} */
        this._optionsContext = {depth: 0, url: window.location.href};
        /** @type {?import('settings').ProfileOptions} */
        this._options = null;
        /** @type {number} */
        this._index = 0;
        /** @type {?HTMLStyleElement} */
        this._styleNode = null;
        /** @type {EventListenerCollection} */
        this._eventListeners = new EventListenerCollection();
        /** @type {?import('core').TokenObject} */
        this._setContentToken = null;
        /** @type {DisplayContentManager} */
        this._contentManager = new DisplayContentManager(this);
        /** @type {HotkeyHelpController} */
        this._hotkeyHelpController = new HotkeyHelpController();
        /** @type {DisplayGenerator} */
        this._displayGenerator = new DisplayGenerator(this._contentManager, this._hotkeyHelpController);
        /** @type {import('display').DirectApiMap} */
        this._directApiMap = new Map();
        /** @type {import('api-map').ApiMap<import('display').WindowApiSurface>} */ // import('display').WindowApiMap
        this._windowApiMap = new Map();
        /** @type {DisplayHistory} */
        this._history = new DisplayHistory(true, false);
        /** @type {boolean} */
        this._historyChangeIgnore = false;
        /** @type {boolean} */
        this._historyHasChanged = false;
        /** @type {?Element} */
        this._navigationHeader = document.querySelector('#navigation-header');
        /** @type {import('display').PageType} */
        this._contentType = 'clear';
        /** @type {string} */
        this._defaultTitle = document.title;
        /** @type {number} */
        this._titleMaxLength = 1000;
        /** @type {string} */
        this._query = '';
        /** @type {string} */
        this._fullQuery = '';
        /** @type {number} */
        this._queryOffset = 0;
        /** @type {HTMLElement} */
        this._progressIndicator = querySelectorNotNull(document, '#progress-indicator');
        /** @type {?import('core').Timeout} */
        this._progressIndicatorTimer = null;
        /** @type {DynamicProperty<boolean>} */
        this._progressIndicatorVisible = new DynamicProperty(false);
        /** @type {boolean} */
        this._queryParserVisible = false;
        /** @type {?boolean} */
        this._queryParserVisibleOverride = null;
        /** @type {HTMLElement} */
        this._queryParserContainer = querySelectorNotNull(document, '#query-parser-container');
        /** @type {TextSourceGenerator} */
        this._textSourceGenerator = new TextSourceGenerator();
        /** @type {QueryParser} */
        this._queryParser = new QueryParser(application.api, this._textSourceGenerator, this._getSearchContext.bind(this));
        /** @type {HTMLElement} */
        this._contentScrollElement = querySelectorNotNull(document, '#content-scroll');
        /** @type {HTMLElement} */
        this._contentScrollBodyElement = querySelectorNotNull(document, '#content-body');
        /** @type {ScrollElement} */
        this._windowScroll = new ScrollElement(this._contentScrollElement);
        /** @type {?HTMLButtonElement} */
        this._closeButton = document.querySelector('#close-button');
        /** @type {?HTMLButtonElement} */
        this._navigationPreviousButton = document.querySelector('#navigate-previous-button');
        /** @type {?HTMLButtonElement} */
        this._navigationNextButton = document.querySelector('#navigate-next-button');
        /** @type {?import('../app/frontend.js').Frontend} */
        this._frontend = null;
        /** @type {?Promise<void>} */
        this._frontendSetupPromise = null;
        /** @type {number} */
        this._depth = 0;
        /** @type {?string} */
        this._parentPopupId = null;
        /** @type {?number} */
        this._parentFrameId = null;
        /** @type {?number} */
        this._contentOriginTabId = application.tabId;
        /** @type {?number} */
        this._contentOriginFrameId = application.frameId;
        /** @type {boolean} */
        this._childrenSupported = true;
        /** @type {?FrameEndpoint} */
        this._frameEndpoint = (pageType === 'popup' ? new FrameEndpoint(this._application.api) : null);
        /** @type {?import('environment').Browser} */
        this._browser = null;
        /** @type {?HTMLTextAreaElement} */
        this._copyTextarea = null;
        /** @type {?TextScanner} */
        this._contentTextScanner = null;
        /** @type {?import('./display-notification.js').DisplayNotification} */
        this._tagNotification = null;
        /** @type {?import('./display-notification.js').DisplayNotification} */
        this._inflectionNotification = null;
        /** @type {HTMLElement} */
        this._footerNotificationContainer = querySelectorNotNull(document, '#content-footer');
        /** @type {OptionToggleHotkeyHandler} */
        this._optionToggleHotkeyHandler = new OptionToggleHotkeyHandler(this);
        /** @type {ElementOverflowController} */
        this._elementOverflowController = new ElementOverflowController();
        /** @type {boolean} */
        this._frameVisible = (pageType === 'search');
        /** @type {HTMLElement} */
        this._menuContainer = querySelectorNotNull(document, '#popup-menus');
        /** @type {(event: MouseEvent) => void} */
        this._onEntryClickBind = this._onEntryClick.bind(this);
        /** @type {(event: MouseEvent) => void} */
        this._onKanjiLookupBind = this._onKanjiLookup.bind(this);
        /** @type {(event: MouseEvent) => void} */
        this._onDebugLogClickBind = this._onDebugLogClick.bind(this);
        /** @type {(event: MouseEvent) => void} */
        this._onTagClickBind = this._onTagClick.bind(this);
        /** @type {(event: MouseEvent) => void} */
        this._onInflectionClickBind = this._onInflectionClick.bind(this);
        /** @type {(event: MouseEvent) => void} */
        this._onMenuButtonClickBind = this._onMenuButtonClick.bind(this);
        /** @type {(event: import('popup-menu').MenuCloseEvent) => void} */
        this._onMenuButtonMenuCloseBind = this._onMenuButtonMenuClose.bind(this);
        /** @type {ThemeController} */
        this._themeController = new ThemeController(document.documentElement);

        /* eslint-disable @stylistic/no-multi-spaces */
        this._hotkeyHandler.registerActions([
            ['close',             () => { this._onHotkeyClose(); }],
            ['nextEntry',         this._onHotkeyActionMoveRelative.bind(this, 1)],
            ['previousEntry',     this._onHotkeyActionMoveRelative.bind(this, -1)],
            ['lastEntry',         () => { this._focusEntry(this._dictionaryEntries.length - 1, 0, true); }],
            ['firstEntry',        () => { this._focusEntry(0, 0, true); }],
            ['historyBackward',   () => { this._sourceTermView(); }],
            ['historyForward',    () => { this._nextTermView(); }],
            ['profilePrevious',   async () => { await setProfile(-1, this._application); }],
            ['profileNext',       async () => { await setProfile(1, this._application); }],
            ['copyHostSelection', () => this._copyHostSelection()],
            ['nextEntryDifferentDictionary',     () => { this._focusEntryWithDifferentDictionary(1, true); }],
            ['previousEntryDifferentDictionary', () => { this._focusEntryWithDifferentDictionary(-1, true); }],
        ]);
        this.registerDirectMessageHandlers([
            ['displaySetOptionsContext', this._onMessageSetOptionsContext.bind(this)],
            ['displaySetContent',        this._onMessageSetContent.bind(this)],
            ['displaySetCustomCss',      this._onMessageSetCustomCss.bind(this)],
            ['displaySetContentScale',   this._onMessageSetContentScale.bind(this)],
            ['displayConfigure',         this._onMessageConfigure.bind(this)],
            ['displayVisibilityChanged', this._onMessageVisibilityChanged.bind(this)],
        ]);
        this.registerWindowMessageHandlers([
            ['displayExtensionUnloaded', this._onMessageExtensionUnloaded.bind(this)],
        ]);
        /* eslint-enable @stylistic/no-multi-spaces */
    }

    /** @type {import('../application.js').Application} */
    get application() {
        return this._application;
    }

    /** @type {DisplayGenerator} */
    get displayGenerator() {
        return this._displayGenerator;
    }

    /** @type {boolean} */
    get queryParserVisible() {
        return this._queryParserVisible;
    }

    set queryParserVisible(value) {
        this._queryParserVisible = value;
        this._updateQueryParser();
    }

    /** @type {number} */
    get depth() {
        return this._depth;
    }

    /** @type {import('../input/hotkey-handler.js').HotkeyHandler} */
    get hotkeyHandler() {
        return this._hotkeyHandler;
    }

    /** @type {import('dictionary').DictionaryEntry[]} */
    get dictionaryEntries() {
        return this._dictionaryEntries;
    }

    /** @type {HTMLElement[]} */
    get dictionaryEntryNodes() {
        return this._dictionaryEntryNodes;
    }

    /** @type {DynamicProperty<boolean>} */
    get progressIndicatorVisible() {
        return this._progressIndicatorVisible;
    }

    /** @type {?string} */
    get parentPopupId() {
        return this._parentPopupId;
    }

    /** @type {number} */
    get selectedIndex() {
        return this._index;
    }

    /** @type {DisplayHistory} */
    get history() {
        return this._history;
    }

    /** @type {string} */
    get query() {
        return this._query;
    }

    /** @type {string} */
    get fullQuery() {
        return this._fullQuery;
    }

    /** @type {number} */
    get queryOffset() {
        return this._queryOffset;
    }

    /** @type {boolean} */
    get frameVisible() {
        return this._frameVisible;
    }

    /** */
    async prepare() {
        // Theme
        this._themeController.siteTheme = 'light';
        this._themeController.prepare();

        // State setup
        const {documentElement} = document;
        const {browser} = await this._application.api.getEnvironmentInfo();
        this._browser = browser;

        if (documentElement !== null) {
            documentElement.dataset.browser = browser;
        }

        // Prepare
        await this._hotkeyHelpController.prepare(this._application.api);
        await this._displayGenerator.prepare();
        this._queryParser.prepare();
        this._history.prepare();
        this._optionToggleHotkeyHandler.prepare();

        // Event setup
        this._history.on('stateChanged', this._onStateChanged.bind(this));
        this._queryParser.on('searched', this._onQueryParserSearch.bind(this));
        this._progressIndicatorVisible.on('change', this._onProgressIndicatorVisibleChanged.bind(this));
        this._application.on('extensionUnloaded', this._onExtensionUnloaded.bind(this));
        this._application.crossFrame.registerHandlers([
            ['displayPopupMessage1', this._onDisplayPopupMessage1.bind(this)],
            ['displayPopupMessage2', this._onDisplayPopupMessage2.bind(this)],
        ]);
        window.addEventListener('message', this._onWindowMessage.bind(this), false);

        if (this._pageType === 'popup' && documentElement !== null) {
            documentElement.addEventListener('mouseup', this._onDocumentElementMouseUp.bind(this), false);
            documentElement.addEventListener('click', this._onDocumentElementClick.bind(this), false);
            documentElement.addEventListener('auxclick', this._onDocumentElementClick.bind(this), false);
        }

        document.addEventListener('wheel', this._onWheel.bind(this), {passive: false});
        if (this._closeButton !== null) {
            this._closeButton.addEventListener('click', this._onCloseButtonClick.bind(this), false);
        }
        if (this._navigationPreviousButton !== null) {
            this._navigationPreviousButton.addEventListener('click', this._onSourceTermView.bind(this), false);
        }
        if (this._navigationNextButton !== null) {
            this._navigationNextButton.addEventListener('click', this._onNextTermView.bind(this), false);
        }
    }

    /**
     * @returns {import('extension').ContentOrigin}
     */
    getContentOrigin() {
        return {
            tabId: this._contentOriginTabId,
            frameId: this._contentOriginFrameId,
        };
    }

    /** */
    initializeState() {
        void this._onStateChanged();
        if (this._frameEndpoint !== null) {
            this._frameEndpoint.signal();
        }
    }

    /**
     * @param {{clearable?: boolean, useBrowserHistory?: boolean}} details
     */
    setHistorySettings({clearable, useBrowserHistory}) {
        if (typeof clearable !== 'undefined') {
            this._history.clearable = clearable;
        }
        if (typeof useBrowserHistory !== 'undefined') {
            this._history.useBrowserHistory = useBrowserHistory;
        }
    }

    /**
     * @param {Error} error
     */
    onError(error) {
        if (this._application.webExtension.unloaded) { return; }
        log.error(error);
    }

    /**
     * @returns {?import('settings').ProfileOptions}
     */
    getOptions() {
        return this._options;
    }

    /**
     * @returns {import('settings').OptionsContext}
     */
    getOptionsContext() {
        return this._optionsContext;
    }

    /**
     * @param {import('settings').OptionsContext} optionsContext
     */
    async setOptionsContext(optionsContext) {
        this._optionsContext = optionsContext;
        await this.updateOptions();
    }

    /** */
    async updateOptions() {
        const options = await this._application.api.optionsGet(this.getOptionsContext());
        const {scanning: scanningOptions, sentenceParsing: sentenceParsingOptions} = options;
        this._options = options;

        this._updateHotkeys(options);
        this._updateDocumentOptions(options);
        this._setTheme(options);
        this._hotkeyHelpController.setOptions(options);
        this._displayGenerator.updateHotkeys();
        this._displayGenerator.updateLanguage(options.general.language);
        this._hotkeyHelpController.setupNode(document.documentElement);
        this._elementOverflowController.setOptions(options);

        this._queryParser.setOptions({
            selectedParser: options.parsing.selectedParser,
            termSpacing: options.parsing.termSpacing,
            readingMode: options.parsing.readingMode,
            useInternalParser: options.parsing.enableScanningParser,
            useMecabParser: options.parsing.enableMecabParser,
            language: options.general.language,
            scanning: {
                inputs: scanningOptions.inputs,
                deepContentScan: scanningOptions.deepDomScan,
                normalizeCssZoom: scanningOptions.normalizeCssZoom,
                selectText: scanningOptions.selectText,
                delay: scanningOptions.delay,
                touchInputEnabled: scanningOptions.touchInputEnabled,
                pointerEventsEnabled: scanningOptions.pointerEventsEnabled,
                scanLength: scanningOptions.length,
                layoutAwareScan: scanningOptions.layoutAwareScan,
                preventMiddleMouse: scanningOptions.preventMiddleMouse.onSearchQuery,
                matchTypePrefix: false,
                sentenceParsingOptions,
            },
        });

        void this._updateNestedFrontend(options);
        this._updateContentTextScanner(options);

        this.trigger('optionsUpdated', {options});
    }

    /**
     * Updates the content of the display.
     * @param {import('display').ContentDetails} details Information about the content to show.
     */
    setContent(details) {
        const {focus, params, state, content} = details;
        const historyMode = this._historyHasChanged ? details.historyMode : 'clear';

        if (focus) {
            window.focus();
        }

        const urlSearchParams = new URLSearchParams();
        for (const [key, value] of Object.entries(params)) {
            if (typeof value !== 'string') { continue; }
            urlSearchParams.append(key, value);
        }
        const url = `${location.protocol}//${location.host}${location.pathname}?${urlSearchParams.toString()}`;

        switch (historyMode) {
            case 'clear':
                this._history.clear();
                this._history.replaceState(state, content, url);
                break;
            case 'overwrite':
                this._history.replaceState(state, content, url);
                break;
            case 'new':
                this._updateHistoryState();
                this._history.pushState(state, content, url);
                break;
        }
    }

    /**
     * @param {string} css
     */
    setCustomCss(css) {
        if (this._styleNode === null) {
            if (css.length === 0) { return; }
            this._styleNode = document.createElement('style');
        }

        this._styleNode.textContent = css;

        const parent = document.head;
        if (this._styleNode.parentNode !== parent) {
            parent.appendChild(this._styleNode);
        }
    }

    /**
     * @param {import('display').DirectApiMapInit} handlers
     */
    registerDirectMessageHandlers(handlers) {
        extendApiMap(this._directApiMap, handlers);
    }

    /**
     * @param {import('display').WindowApiMapInit} handlers
     */
    registerWindowMessageHandlers(handlers) {
        extendApiMap(this._windowApiMap, handlers);
    }

    /** */
    close() {
        switch (this._pageType) {
            case 'popup':
                void this.invokeContentOrigin('frontendClosePopup', void 0);
                break;
            case 'search':
                void this._closeTab();
                break;
        }
    }

    /**
     * @param {HTMLElement} element
     */
    blurElement(element) {
        this._documentFocusController.blurElement(element);
    }

    /**
     * @param {boolean} updateOptionsContext
     */
    searchLast(updateOptionsContext) {
        const type = this._contentType;
        if (type === 'clear') { return; }
        const query = this._query;
        const {state} = this._history;
        const hasState = typeof state === 'object' && state !== null;
        /** @type {import('display').HistoryState} */
        const newState = (
            hasState ?
            clone(state) :
            {
                focusEntry: 0,
                optionsContext: void 0,
                url: window.location.href,
                sentence: {text: query, offset: 0},
                documentTitle: document.title,
            }
        );
        if (!hasState || updateOptionsContext) {
            newState.optionsContext = clone(this._optionsContext);
        }
        /** @type {import('display').ContentDetails} */
        const details = {
            focus: false,
            historyMode: 'clear',
            params: this._createSearchParams(type, query, false, this._queryOffset),
            state: newState,
            content: {
                contentOrigin: this.getContentOrigin(),
            },
        };
        this.setContent(details);
    }

    /**
     * @template {import('cross-frame-api').ApiNames} TName
     * @param {TName} action
     * @param {import('cross-frame-api').ApiParams<TName>} params
     * @returns {Promise<import('cross-frame-api').ApiReturn<TName>>}
     */
    async invokeContentOrigin(action, params) {
        if (this._contentOriginTabId === this._application.tabId && this._contentOriginFrameId === this._application.frameId) {
            throw new Error('Content origin is same page');
        }
        if (this._contentOriginTabId === null || this._contentOriginFrameId === null) {
            throw new Error('No content origin is assigned');
        }
        return await this._application.crossFrame.invokeTab(this._contentOriginTabId, this._contentOriginFrameId, action, params);
    }

    /**
     * @template {import('cross-frame-api').ApiNames} TName
     * @param {TName} action
     * @param {import('cross-frame-api').ApiParams<TName>} params
     * @returns {Promise<import('cross-frame-api').ApiReturn<TName>>}
     */
    async invokeParentFrame(action, params) {
        const {frameId} = this._application;
        if (frameId === null || this._parentFrameId === null || this._parentFrameId === frameId) {
            throw new Error('Invalid parent frame');
        }
        return await this._application.crossFrame.invoke(this._parentFrameId, action, params);
    }

    /**
     * @param {Element} element
     * @returns {number}
     */
    getElementDictionaryEntryIndex(element) {
        const node = /** @type {?HTMLElement} */ (element.closest('.entry'));
        if (node === null) { return -1; }
        const {index} = node.dataset;
        if (typeof index !== 'string') { return -1; }
        const indexNumber = Number.parseInt(index, 10);
        return Number.isFinite(indexNumber) ? indexNumber : -1;
    }

    /**
     * Creates a new notification.
     * @param {boolean} scannable Whether or not the notification should permit its content to be scanned.
     * @returns {DisplayNotification} A new notification instance.
     */
    createNotification(scannable) {
        const node = this._displayGenerator.createEmptyFooterNotification();
        if (scannable) {
            node.classList.add('click-scannable');
        }
        return new DisplayNotification(this._footerNotificationContainer, node);
    }

    // Message handlers

    /** @type {import('cross-frame-api').ApiHandler<'displayPopupMessage1'>} */
    async _onDisplayPopupMessage1(message) {
        /** @type {import('display').DirectApiMessageAny} */
        const messageInner = this._authenticateMessageData(message);
        return await this._onDisplayPopupMessage2(messageInner);
    }

    /** @type {import('cross-frame-api').ApiHandler<'displayPopupMessage2'>} */
    _onDisplayPopupMessage2(message) {
        return new Promise((resolve, reject) => {
            const {action, params} = message;
            invokeApiMapHandler(
                this._directApiMap,
                action,
                params,
                [],
                (result) => {
                    const {error} = result;
                    if (typeof error !== 'undefined') {
                        reject(ExtensionError.deserialize(error));
                    } else {
                        resolve(result.result);
                    }
                },
                () => {
                    reject(new Error(`Invalid action: ${action}`));
                },
            );
        });
    }

    /**
     * @param {MessageEvent<import('display').WindowApiFrameClientMessageAny>} details
     */
    _onWindowMessage({data}) {
        /** @type {import('display').WindowApiMessageAny} */
        let data2;
        try {
            data2 = this._authenticateMessageData(data);
        } catch (e) {
            return;
        }

        try {
            const {action, params} = data2;
            const callback = () => {}; // NOP
            invokeApiMapHandler(this._windowApiMap, action, params, [], callback);
        } catch (e) {
            // NOP
        }
    }

    /** @type {import('display').DirectApiHandler<'displaySetOptionsContext'>} */
    async _onMessageSetOptionsContext({optionsContext}) {
        await this.setOptionsContext(optionsContext);
        this.searchLast(true);
    }

    /** @type {import('display').DirectApiHandler<'displaySetContent'>} */
    _onMessageSetContent({details}) {
        this.setContent(details);
    }

    /** @type {import('display').DirectApiHandler<'displaySetCustomCss'>} */
    _onMessageSetCustomCss({css}) {
        this.setCustomCss(css);
    }

    /** @type {import('display').DirectApiHandler<'displaySetContentScale'>} */
    _onMessageSetContentScale({scale}) {
        this._setContentScale(scale);
    }

    /** @type {import('display').DirectApiHandler<'displayConfigure'>} */
    async _onMessageConfigure({depth, parentPopupId, parentFrameId, childrenSupported, scale, optionsContext}) {
        this._depth = depth;
        this._parentPopupId = parentPopupId;
        this._parentFrameId = parentFrameId;
        this._childrenSupported = childrenSupported;
        this._setContentScale(scale);
        await this.setOptionsContext(optionsContext);
    }

    /** @type {import('display').DirectApiHandler<'displayVisibilityChanged'>} */
    _onMessageVisibilityChanged({value}) {
        this._frameVisible = value;
        this.trigger('frameVisibilityChange', {value});
    }

    /** @type {import('display').WindowApiHandler<'displayExtensionUnloaded'>} */
    _onMessageExtensionUnloaded() {
        this._application.webExtension.triggerUnloaded();
    }

    // Private

    /**
     * @template [T=unknown]
     * @param {import('frame-client').Message<unknown>} message
     * @returns {T}
     * @throws {Error}
     */
    _authenticateMessageData(message) {
        if (this._frameEndpoint !== null && !this._frameEndpoint.authenticate(message)) {
            throw new Error('Invalid authentication');
        }
        return /** @type {import('frame-client').Message<T>} */ (message).data;
    }

    /** */
    async _onStateChanged() {
        if (this._historyChangeIgnore) { return; }

        /** @type {?import('core').TokenObject} */
        const token = {}; // Unique identifier token
        this._setContentToken = token;
        try {
            // Clear
            this._closePopups();
            this._closeAllPopupMenus();
            this._eventListeners.removeAllEventListeners();
            this._contentManager.unloadAll();
            this._hideTagNotification(false);
            this._triggerContentClear();
            this._dictionaryEntries = [];
            this._dictionaryEntryNodes = [];
            this._elementOverflowController.clearElements();

            // Prepare
            const urlSearchParams = new URLSearchParams(location.search);
            let type = urlSearchParams.get('type');
            if (type === null && urlSearchParams.get('query') !== null) { type = 'terms'; }

            const fullVisible = urlSearchParams.get('full-visible');
            this._queryParserVisibleOverride = (fullVisible === null ? null : (fullVisible !== 'false'));

            this._historyHasChanged = true;

            // Set content
            switch (type) {
                case 'terms':
                case 'kanji':
                    this._contentType = type;
                    await this._setContentTermsOrKanji(type, urlSearchParams, token);
                    break;
                case 'unloaded':
                    this._contentType = type;
                    this._setContentExtensionUnloaded();
                    break;
                default:
                    this._contentType = 'clear';
                    this._clearContent();
                    break;
            }
        } catch (e) {
            this.onError(toError(e));
        }
    }

    /**
     * @param {import('query-parser').EventArgument<'searched'>} details
     */
    _onQueryParserSearch({type, dictionaryEntries, sentence, inputInfo: {eventType}, textSource, optionsContext, sentenceOffset}) {
        const query = textSource.text();
        const historyState = this._history.state;
        const historyMode = (
            eventType === 'click' ||
            !(typeof historyState === 'object' && historyState !== null) ||
            historyState.cause !== 'queryParser' ?
            'new' :
            'overwrite'
        );
        /** @type {import('display').ContentDetails} */
        const details = {
            focus: false,
            historyMode,
            params: this._createSearchParams(type, query, false, sentenceOffset),
            state: {
                sentence,
                optionsContext,
                cause: 'queryParser',
            },
            content: {
                dictionaryEntries,
                contentOrigin: this.getContentOrigin(),
            },
        };
        this.setContent(details);
    }

    /** */
    _onExtensionUnloaded() {
        const type = 'unloaded';
        if (this._contentType === type) { return; }
        const {tabId, frameId} = this._application;
        /** @type {import('display').ContentDetails} */
        const details = {
            focus: false,
            historyMode: 'clear',
            params: {type},
            state: {},
            content: {
                contentOrigin: {tabId, frameId},
            },
        };
        this.setContent(details);
    }

    /**
     * @param {MouseEvent} e
     */
    _onCloseButtonClick(e) {
        e.preventDefault();
        this.close();
    }

    /**
     * @param {MouseEvent} e
     */
    _onSourceTermView(e) {
        e.preventDefault();
        this._sourceTermView();
    }

    /**
     * @param {MouseEvent} e
     */
    _onNextTermView(e) {
        e.preventDefault();
        this._nextTermView();
    }

    /**
     * @param {import('dynamic-property').EventArgument<boolean, 'change'>} details
     */
    _onProgressIndicatorVisibleChanged({value}) {
        if (this._progressIndicatorTimer !== null) {
            clearTimeout(this._progressIndicatorTimer);
            this._progressIndicatorTimer = null;
        }

        if (value) {
            this._progressIndicator.hidden = false;
            getComputedStyle(this._progressIndicator).getPropertyValue('display'); // Force update of CSS display property, allowing animation
            this._progressIndicator.dataset.active = 'true';
        } else {
            this._progressIndicator.dataset.active = 'false';
            this._progressIndicatorTimer = setTimeout(() => {
                this._progressIndicator.hidden = true;
                this._progressIndicatorTimer = null;
            }, 250);
        }
    }

    /**
     * @param {MouseEvent} e
     */
    async _onKanjiLookup(e) {
        try {
            e.preventDefault();
            const {state} = this._history;
            if (!(typeof state === 'object' && state !== null)) { return; }

            let {sentence, url, documentTitle} = state;
            if (typeof url !== 'string') { url = window.location.href; }
            if (typeof documentTitle !== 'string') { documentTitle = document.title; }
            const optionsContext = this.getOptionsContext();
            const element = /** @type {Element} */ (e.currentTarget);
            let query = element.textContent;
            if (query === null) { query = ''; }
            const dictionaryEntries = await this._application.api.kanjiFind(query, optionsContext);
            /** @type {import('display').ContentDetails} */
            const details = {
                focus: false,
                historyMode: 'new',
                params: this._createSearchParams('kanji', query, false, null),
                state: {
                    focusEntry: 0,
                    optionsContext,
                    url,
                    sentence,
                    documentTitle,
                },
                content: {
                    dictionaryEntries,
                    contentOrigin: this.getContentOrigin(),
                },
            };
            this.setContent(details);
        } catch (error) {
            this.onError(toError(error));
        }
    }

    /**
     * @param {WheelEvent} e
     */
    _onWheel(e) {
        if (e.altKey) {
            if (e.deltaY !== 0) {
                this._focusEntry(this._index + (e.deltaY > 0 ? 1 : -1), 0, true);
                e.preventDefault();
            }
        } else if (e.shiftKey) {
            this._onHistoryWheel(e);
        }
    }

    /**
     * @param {WheelEvent} e
     */
    _onHistoryWheel(e) {
        if (e.altKey) { return; }
        const delta = -e.deltaX || e.deltaY;
        if (delta > 0) {
            this._sourceTermView();
            e.preventDefault();
            e.stopPropagation();
        } else if (delta < 0) {
            this._nextTermView();
            e.preventDefault();
            e.stopPropagation();
        }
    }

    /**
     * @param {MouseEvent} e
     */
    _onDebugLogClick(e) {
        const link = /** @type {HTMLElement} */ (e.currentTarget);
        const index = this.getElementDictionaryEntryIndex(link);
        void this._logDictionaryEntryData(index);
    }

    /**
     * @param {MouseEvent} e
     */
    _onDocumentElementMouseUp(e) {
        switch (e.button) {
            case 3: // Back
                if (this._history.hasPrevious()) {
                    e.preventDefault();
                }
                break;
            case 4: // Forward
                if (this._history.hasNext()) {
                    e.preventDefault();
                }
                break;
        }
    }

    /**
     * @param {MouseEvent} e
     */
    _onDocumentElementClick(e) {
        switch (e.button) {
            case 3: // Back
                if (this._history.hasPrevious()) {
                    e.preventDefault();
                    this._history.back();
                }
                break;
            case 4: // Forward
                if (this._history.hasNext()) {
                    e.preventDefault();
                    this._history.forward();
                }
                break;
        }
    }

    /**
     * @param {MouseEvent} e
     */
    _onEntryClick(e) {
        if (e.button !== 0) { return; }
        const node = /** @type {HTMLElement} */ (e.currentTarget);
        const {index} = node.dataset;
        if (typeof index !== 'string') { return; }
        const indexNumber = Number.parseInt(index, 10);
        if (!Number.isFinite(indexNumber)) { return; }
        this._entrySetCurrent(indexNumber);
    }

    /**
     * @param {MouseEvent} e
     */
    _onTagClick(e) {
        const node = /** @type {HTMLElement} */ (e.currentTarget);
        this._showTagNotification(node);
    }

    /**
     * @param {MouseEvent} e
     */
    _onInflectionClick(e) {
        const node = /** @type {HTMLElement} */ (e.currentTarget);
        this._showInflectionNotification(node);
    }

    /**
     * @param {MouseEvent} e
     */
    _onMenuButtonClick(e) {
        const node = /** @type {HTMLElement} */ (e.currentTarget);

        const menuContainerNode = /** @type {HTMLElement} */ (this._displayGenerator.instantiateTemplate('dictionary-entry-popup-menu'));
        /** @type {HTMLElement} */
        const menuBodyNode = querySelectorNotNull(menuContainerNode, '.popup-menu-body');

        /**
         * @param {string} menuAction
         * @param {string} label
         */
        const addItem = (menuAction, label) => {
            const item = /** @type {HTMLElement} */ (this._displayGenerator.instantiateTemplate('dictionary-entry-popup-menu-item'));
            /** @type {HTMLElement} */
            const labelElement = querySelectorNotNull(item, '.popup-menu-item-label');
            labelElement.textContent = label;
            item.dataset.menuAction = menuAction;
            menuBodyNode.appendChild(item);
        };

        addItem('log-debug-info', 'Log debug info');

        this._menuContainer.appendChild(menuContainerNode);
        const popupMenu = new PopupMenu(node, menuContainerNode);
        popupMenu.prepare();
    }

    /**
     * @param {import('popup-menu').MenuCloseEvent} e
     */
    _onMenuButtonMenuClose(e) {
        const node = /** @type {HTMLElement} */ (e.currentTarget);
        const {action} = e.detail;
        switch (action) {
            case 'log-debug-info':
                void this._logDictionaryEntryData(this.getElementDictionaryEntryIndex(node));
                break;
        }
    }

    /**
     * @param {Element} tagNode
     */
    _showTagNotification(tagNode) {
        const parent = tagNode.parentNode;
        if (parent === null || !(parent instanceof HTMLElement)) { return; }

        if (this._tagNotification === null) {
            this._tagNotification = this.createNotification(true);
        }

        const index = this.getElementDictionaryEntryIndex(parent);
        const dictionaryEntry = (index >= 0 && index < this._dictionaryEntries.length ? this._dictionaryEntries[index] : null);

        const content = this._displayGenerator.createTagFooterNotificationDetails(parent, dictionaryEntry);
        this._tagNotification.setContent(content);
        this._tagNotification.open();
    }

    /**
     * @param {HTMLSpanElement} inflectionNode
     */
    _showInflectionNotification(inflectionNode) {
        const description = inflectionNode.title;
        if (!description || !(inflectionNode instanceof HTMLSpanElement)) { return; }

        if (this._inflectionNotification === null) {
            this._inflectionNotification = this.createNotification(true);
        }

        this._inflectionNotification.setContent(description);
        this._inflectionNotification.open();
    }

    /**
     * @param {boolean} animate
     */
    _hideTagNotification(animate) {
        if (this._tagNotification === null) { return; }
        this._tagNotification.close(animate);
    }

    /**
     * @param {import('settings').ProfileOptions} options
     */
    _updateDocumentOptions(options) {
        const data = document.documentElement.dataset;
        data.ankiEnabled = `${options.anki.enable}`;
        data.resultOutputMode = `${options.general.resultOutputMode}`;
        data.glossaryLayoutMode = `${options.general.glossaryLayoutMode}`;
        data.compactTags = `${options.general.compactTags}`;
        data.frequencyDisplayMode = `${options.general.frequencyDisplayMode}`;
        data.termDisplayMode = `${options.general.termDisplayMode}`;
        data.enableSearchTags = `${options.scanning.enableSearchTags}`;
        data.showPronunciationText = `${options.general.showPitchAccentDownstepNotation}`;
        data.showPronunciationDownstepPosition = `${options.general.showPitchAccentPositionNotation}`;
        data.showPronunciationGraph = `${options.general.showPitchAccentGraph}`;
        data.debug = `${options.general.debugInfo}`;
        data.popupDisplayMode = `${options.general.popupDisplayMode}`;
        data.popupCurrentIndicatorMode = `${options.general.popupCurrentIndicatorMode}`;
        data.popupActionBarVisibility = `${options.general.popupActionBarVisibility}`;
        data.popupActionBarLocation = `${options.general.popupActionBarLocation}`;
    }

    /**
     * @param {import('settings').ProfileOptions} options
     */
    _setTheme(options) {
        const {general} = options;
        const {popupTheme} = general;
        this._themeController.theme = popupTheme;
        this._themeController.outerTheme = general.popupOuterTheme;
        this._themeController.updateTheme();
        this.setCustomCss(general.customPopupCss);
    }

    /**
     * @param {boolean} isKanji
     * @param {string} source
     * @param {boolean} wildcardsEnabled
     * @param {import('settings').OptionsContext} optionsContext
     * @returns {Promise<import('dictionary').DictionaryEntry[]>}
     */
    async _findDictionaryEntries(isKanji, source, wildcardsEnabled, optionsContext) {
        if (isKanji) {
            return await this._application.api.kanjiFind(source, optionsContext);
        } else {
            /** @type {import('api').FindTermsDetails} */
            const findDetails = {};
            if (wildcardsEnabled) {
                const match = /^([*\uff0a]*)([\w\W]*?)([*\uff0a]*)$/.exec(source);
                if (match !== null) {
                    if (match[1]) {
                        findDetails.matchType = 'suffix';
                        findDetails.deinflect = false;
                    } else if (match[3]) {
                        findDetails.matchType = 'prefix';
                        findDetails.deinflect = false;
                    }
                    source = match[2];
                }
            }

            const {dictionaryEntries} = await this._application.api.termsFind(source, findDetails, optionsContext);
            return dictionaryEntries;
        }
    }

    /**
     * @param {string} type
     * @param {URLSearchParams} urlSearchParams
     * @param {import('core').TokenObject} token
     */
    async _setContentTermsOrKanji(type, urlSearchParams, token) {
        const lookup = (urlSearchParams.get('lookup') !== 'false');
        const wildcardsEnabled = (urlSearchParams.get('wildcards') !== 'off');

        // Set query
        let query = urlSearchParams.get('query');
        if (query === null) { query = ''; }
        let queryFull = urlSearchParams.get('full');
        queryFull = (queryFull !== null ? queryFull : query);
        const queryOffsetString = urlSearchParams.get('offset');
        let queryOffset = 0;
        if (queryOffsetString !== null) {
            queryOffset = Number.parseInt(queryOffsetString, 10);
            queryOffset = Number.isFinite(queryOffset) ? Math.max(0, Math.min(queryFull.length - query.length, queryOffset)) : 0;
        }
        this._setQuery(query, queryFull, queryOffset);

        let {state, content} = this._history;
        let changeHistory = false;
        if (!(typeof content === 'object' && content !== null)) {
            content = {};
            changeHistory = true;
        }
        if (!(typeof state === 'object' && state !== null)) {
            state = {};
            changeHistory = true;
        }

        let {focusEntry, scrollX, scrollY, optionsContext} = state;
        if (typeof focusEntry !== 'number') { focusEntry = 0; }
        if (!(typeof optionsContext === 'object' && optionsContext !== null)) {
            optionsContext = this.getOptionsContext();
            state.optionsContext = optionsContext;
            changeHistory = true;
        }

        let {dictionaryEntries} = content;
        if (!Array.isArray(dictionaryEntries)) {
            dictionaryEntries = lookup && query.length > 0 ? await this._findDictionaryEntries(type === 'kanji', query, wildcardsEnabled, optionsContext) : [];
            if (this._setContentToken !== token) { return; }
            content.dictionaryEntries = dictionaryEntries;
            changeHistory = true;
        }

        let contentOriginValid = false;
        const {contentOrigin} = content;
        if (typeof contentOrigin === 'object' && contentOrigin !== null) {
            const {tabId, frameId} = contentOrigin;
            if (tabId !== null && frameId !== null) {
                this._contentOriginTabId = tabId;
                this._contentOriginFrameId = frameId;
                contentOriginValid = true;
            }
        }
        if (!contentOriginValid) {
            content.contentOrigin = this.getContentOrigin();
            changeHistory = true;
        }

        await this._setOptionsContextIfDifferent(optionsContext);
        if (this._setContentToken !== token) { return; }

        if (this._options === null) {
            await this.updateOptions();
            if (this._setContentToken !== token) { return; }
        }

        if (changeHistory) {
            this._replaceHistoryStateNoNavigate(state, content);
        }

        this._dictionaryEntries = dictionaryEntries;

        this._updateNavigationAuto();
        this._setNoContentVisible(dictionaryEntries.length === 0 && lookup);

        const container = this._container;
        container.textContent = '';

        this._triggerContentUpdateStart();

        for (let i = 0, ii = dictionaryEntries.length; i < ii; ++i) {
            if (i > 0) {
                await promiseTimeout(1);
                if (this._setContentToken !== token) { return; }
            }

            const dictionaryEntry = dictionaryEntries[i];
            const entry = (
                dictionaryEntry.type === 'term' ?
                this._displayGenerator.createTermEntry(dictionaryEntry) :
                this._displayGenerator.createKanjiEntry(dictionaryEntry)
            );
            entry.dataset.index = `${i}`;
            this._dictionaryEntryNodes.push(entry);
            this._addEntryEventListeners(entry);
            this._triggerContentUpdateEntry(dictionaryEntry, entry, i);
            container.appendChild(entry);
            if (focusEntry === i) {
                this._focusEntry(i, 0, false);
            }

            this._elementOverflowController.addElements(entry);
        }

        if (typeof scrollX === 'number' || typeof scrollY === 'number') {
            let {x, y} = this._windowScroll;
            if (typeof scrollX === 'number') { x = scrollX; }
            if (typeof scrollY === 'number') { y = scrollY; }
            this._windowScroll.stop();
            this._windowScroll.to(x, y);
        }

        this._triggerContentUpdateComplete();
    }

    /** */
    _setContentExtensionUnloaded() {
        /** @type {?HTMLElement} */
        const errorExtensionUnloaded = document.querySelector('#error-extension-unloaded');

        if (this._container !== null) {
            this._container.hidden = true;
        }

        if (errorExtensionUnloaded !== null) {
            errorExtensionUnloaded.hidden = false;
        }

        this._updateNavigation(false, false);
        this._setNoContentVisible(false);
        this._setQuery('', '', 0);

        this._triggerContentUpdateStart();
        this._triggerContentUpdateComplete();
    }

    /** */
    _clearContent() {
        this._container.textContent = '';
        this._updateNavigationAuto();
        this._setQuery('', '', 0);

        this._triggerContentUpdateStart();
        this._triggerContentUpdateComplete();
    }

    /**
     * @param {boolean} visible
     */
    _setNoContentVisible(visible) {
        /** @type {?HTMLElement} */
        const noResults = document.querySelector('#no-results');

        if (noResults !== null) {
            noResults.hidden = !visible;
        }
    }

    /**
     * @param {string} query
     * @param {string} fullQuery
     * @param {number} queryOffset
     */
    _setQuery(query, fullQuery, queryOffset) {
        this._query = query;
        this._fullQuery = fullQuery;
        this._queryOffset = queryOffset;
        this._updateQueryParser();
        this._setTitleText(query);
    }

    /** */
    _updateQueryParser() {
        const text = this._fullQuery;
        const visible = this._isQueryParserVisible();
        this._queryParserContainer.hidden = !visible || text.length === 0;
        if (visible && this._queryParser.text !== text) {
            void this._setQueryParserText(text);
        }
    }

    /**
     * @param {string} text
     */
    async _setQueryParserText(text) {
        const overrideToken = this._progressIndicatorVisible.setOverride(true);
        try {
            await this._queryParser.setText(text);
        } finally {
            this._progressIndicatorVisible.clearOverride(overrideToken);
        }
    }

    /**
     * @param {string} text
     */
    _setTitleText(text) {
        let title = this._defaultTitle;
        if (text.length > 0) {
            // Chrome limits title to 1024 characters
            const ellipsis = '...';
            const separator = ' - ';
            const maxLength = this._titleMaxLength - title.length - separator.length;
            if (text.length > maxLength) {
                text = `${text.substring(0, Math.max(0, maxLength - ellipsis.length))}${ellipsis}`;
            }

            title = `${text}${separator}${title}`;
        }
        document.title = title;
    }

    /** */
    _updateNavigationAuto() {
        this._updateNavigation(this._history.hasPrevious(), this._history.hasNext());
    }

    /**
     * @param {boolean} previous
     * @param {boolean} next
     */
    _updateNavigation(previous, next) {
        const {documentElement} = document;
        if (documentElement !== null) {
            documentElement.dataset.hasNavigationPrevious = `${previous}`;
            documentElement.dataset.hasNavigationNext = `${next}`;
        }
        if (this._navigationPreviousButton !== null) {
            this._navigationPreviousButton.disabled = !previous;
        }
        if (this._navigationNextButton !== null) {
            this._navigationNextButton.disabled = !next;
        }
    }

    /**
     * @param {number} index
     */
    _entrySetCurrent(index) {
        const entryPre = this._getEntry(this._index);
        if (entryPre !== null) {
            entryPre.classList.remove('entry-current');
        }

        const entry = this._getEntry(index);
        if (entry !== null) {
            entry.classList.add('entry-current');
        }

        this._index = index;
    }

    /**
     * @param {number} index
     * @param {number} definitionIndex
     * @param {boolean} smooth
     */
    _focusEntry(index, definitionIndex, smooth) {
        index = Math.max(Math.min(index, this._dictionaryEntries.length - 1), 0);

        this._entrySetCurrent(index);

        let node = (index >= 0 && index < this._dictionaryEntryNodes.length ? this._dictionaryEntryNodes[index] : null);
        if (definitionIndex > 0) {
            const definitionNodes = this._getDictionaryEntryDefinitionNodes(index);
            if (definitionIndex < definitionNodes.length) {
                node = definitionNodes[definitionIndex];
            }
        }
        let target = (index === 0 && definitionIndex <= 0) || node === null ? 0 : this._getElementTop(node);

        if (this._navigationHeader !== null) {
            target -= this._navigationHeader.getBoundingClientRect().height;
        }

        this._windowScroll.stop();
        if (smooth) {
            this._windowScroll.animate(this._windowScroll.x, target, 200);
        } else {
            this._windowScroll.toY(target);
        }
    }

    /**
     * @param {number} offset
     * @param {boolean} smooth
     * @returns {boolean}
     */
    _focusEntryWithDifferentDictionary(offset, smooth) {
        const sign = Math.sign(offset);
        if (sign === 0) { return false; }

        let index = this._index;
        const count = Math.min(this._dictionaryEntries.length, this._dictionaryEntryNodes.length);
        if (index < 0 || index >= count) { return false; }

        const dictionaryEntry = this._dictionaryEntries[index];
        const visibleDefinitionIndex = this._getDictionaryEntryVisibleDefinitionIndex(index, sign);
        if (visibleDefinitionIndex === null) { return false; }

        let focusDefinitionIndex = null;
        if (dictionaryEntry.type === 'term') {
            const {dictionary} = dictionaryEntry.definitions[visibleDefinitionIndex];
            for (let i = index; i >= 0 && i < count; i += sign) {
                const otherDictionaryEntry = this._dictionaryEntries[i];
                if (otherDictionaryEntry.type !== 'term') { continue; }
                const {definitions} = otherDictionaryEntry;
                const jj = definitions.length;
                let j = (i === index ? visibleDefinitionIndex + sign : (sign > 0 ? 0 : jj - 1));
                for (; j >= 0 && j < jj; j += sign) {
                    if (definitions[j].dictionary !== dictionary) {
                        focusDefinitionIndex = j;
                        index = i;
                        i = -2; // Terminate outer loop
                        break;
                    }
                }
            }
        }

        if (focusDefinitionIndex === null) { return false; }

        this._focusEntry(index, focusDefinitionIndex, smooth);
        return true;
    }

    /**
     * @param {number} index
     * @param {number} sign
     * @returns {?number}
     */
    _getDictionaryEntryVisibleDefinitionIndex(index, sign) {
        const {top: scrollTop, bottom: scrollBottom} = this._windowScroll.getRect();

        const {definitions} = this._dictionaryEntries[index];
        const nodes = this._getDictionaryEntryDefinitionNodes(index);
        const definitionCount = Math.min(definitions.length, nodes.length);
        if (definitionCount <= 0) { return null; }

        let visibleIndex = null;
        let visibleCoverage = 0;
        for (let i = (sign > 0 ? 0 : definitionCount - 1); i >= 0 && i < definitionCount; i += sign) {
            const {top, bottom} = nodes[i].getBoundingClientRect();
            if (bottom <= scrollTop || top >= scrollBottom) { continue; }
            const top2 = Math.max(scrollTop, Math.min(scrollBottom, top));
            const bottom2 = Math.max(scrollTop, Math.min(scrollBottom, bottom));
            const coverage = (bottom2 - top2) / (bottom - top);
            if (coverage >= visibleCoverage) {
                visibleCoverage = coverage;
                visibleIndex = i;
            }
        }

        return visibleIndex !== null ? visibleIndex : (sign > 0 ? definitionCount - 1 : 0);
    }

    /**
     * @param {number} index
     * @returns {NodeListOf<HTMLElement>}
     */
    _getDictionaryEntryDefinitionNodes(index) {
        return this._dictionaryEntryNodes[index].querySelectorAll('.definition-item');
    }

    /** */
    _sourceTermView() {
        this._relativeTermView(false);
    }

    /** */
    _nextTermView() {
        this._relativeTermView(true);
    }

    /**
     * @param {boolean} next
     * @returns {boolean}
     */
    _relativeTermView(next) {
        return (
            next ?
            this._history.hasNext() && this._history.forward() :
            this._history.hasPrevious() && this._history.back()
        );
    }

    /**
     * @param {number} index
     * @returns {?HTMLElement}
     */
    _getEntry(index) {
        const entries = this._dictionaryEntryNodes;
        return index >= 0 && index < entries.length ? entries[index] : null;
    }

    /**
     * @param {Element} element
     * @returns {number}
     */
    _getElementTop(element) {
        const elementRect = element.getBoundingClientRect();
        const documentRect = this._contentScrollBodyElement.getBoundingClientRect();
        return elementRect.top - documentRect.top;
    }

    /** */
    _updateHistoryState() {
        const {state, content} = this._history;
        if (!(typeof state === 'object' && state !== null)) { return; }

        state.focusEntry = this._index;
        state.scrollX = this._windowScroll.x;
        state.scrollY = this._windowScroll.y;
        this._replaceHistoryStateNoNavigate(state, content);
    }

    /**
     * @param {import('display-history').EntryState} state
     * @param {?import('display-history').EntryContent} content
     */
    _replaceHistoryStateNoNavigate(state, content) {
        const historyChangeIgnorePre = this._historyChangeIgnore;
        try {
            this._historyChangeIgnore = true;
            this._history.replaceState(state, content);
        } finally {
            this._historyChangeIgnore = historyChangeIgnorePre;
        }
    }

    /**
     * @param {import('display').PageType} type
     * @param {string} query
     * @param {boolean} wildcards
     * @param {?number} sentenceOffset
     * @returns {import('display').HistoryParams}
     */
    _createSearchParams(type, query, wildcards, sentenceOffset) {
        /** @type {import('display').HistoryParams} */
        const params = {};
        const fullQuery = this._fullQuery;
        const includeFull = (query.length < fullQuery.length);
        if (includeFull) {
            params.full = fullQuery;
        }
        params.query = query;
        if (includeFull && sentenceOffset !== null) {
            params.offset = `${sentenceOffset}`;
        }
        if (typeof type === 'string') {
            params.type = type;
        }
        if (!wildcards) {
            params.wildcards = 'off';
        }
        if (this._queryParserVisibleOverride !== null) {
            params['full-visible'] = `${this._queryParserVisibleOverride}`;
        }
        return params;
    }

    /**
     * @returns {boolean}
     */
    _isQueryParserVisible() {
        return (
            this._queryParserVisibleOverride !== null ?
            this._queryParserVisibleOverride :
            this._queryParserVisible
        );
    }

    /** */
    _closePopups() {
        this._application.triggerClosePopups();
    }

    /**
     * @param {import('settings').OptionsContext} optionsContext
     */
    async _setOptionsContextIfDifferent(optionsContext) {
        if (deepEqual(this._optionsContext, optionsContext)) { return; }
        await this.setOptionsContext(optionsContext);
    }

    /**
     * @param {number} scale
     */
    _setContentScale(scale) {
        const body = document.body;
        if (body === null) { return; }
        body.style.fontSize = `${scale}em`;
    }

    /**
     * @param {import('settings').ProfileOptions} options
     */
    async _updateNestedFrontend(options) {
        const {tabId, frameId} = this._application;
        if (tabId === null || frameId === null) { return; }

        const isSearchPage = (this._pageType === 'search');
        const isEnabled = (
            this._childrenSupported &&
            (
                (isSearchPage) ?
                (options.scanning.enableOnSearchPage) :
                (this._depth < options.scanning.popupNestingMaxDepth)
            )
        );

        if (this._frontend === null) {
            if (!isEnabled) { return; }

            try {
                if (this._frontendSetupPromise === null) {
                    this._frontendSetupPromise = this._setupNestedFrontend();
                }
                await this._frontendSetupPromise;
            } catch (e) {
                log.error(e);
                return;
            } finally {
                this._frontendSetupPromise = null;
            }
        }

        /** @type {import('../app/frontend.js').Frontend} */ (this._frontend).setDisabledOverride(!isEnabled);
    }

    /** */
    async _setupNestedFrontend() {
        const useProxyPopup = this._parentFrameId !== null;
        const parentPopupId = this._parentPopupId;
        const parentFrameId = this._parentFrameId;

        const [{PopupFactory}, {Frontend}] = await Promise.all([
            import('../app/popup-factory.js'),
            import('../app/frontend.js'),
        ]);

        const popupFactory = new PopupFactory(this._application);
        popupFactory.prepare();

        const frontend = new Frontend({
            application: this._application,
            useProxyPopup,
            parentPopupId,
            parentFrameId,
            depth: this._depth + 1,
            popupFactory,
            pageType: this._pageType,
            allowRootFramePopupProxy: true,
            childrenSupported: this._childrenSupported,
            hotkeyHandler: this._hotkeyHandler,
            canUseWindowPopup: true,
        });
        this._frontend = frontend;
        await frontend.prepare();
    }

    /**
     * @returns {boolean}
     */
    _copyHostSelection() {
        if (typeof this._contentOriginFrameId !== 'number') { return false; }
        const selection = window.getSelection();
        if (selection !== null && selection.toString().length > 0) { return false; }
        void this._copyHostSelectionSafe();
        return true;
    }

    /** */
    async _copyHostSelectionSafe() {
        try {
            await this._copyHostSelectionInner();
        } catch (e) {
            // NOP
        }
    }

    /** */
    async _copyHostSelectionInner() {
        switch (this._browser) {
            case 'firefox':
            case 'firefox-mobile':
                {
                    /** @type {string} */
                    let text;
                    try {
                        text = await this.invokeContentOrigin('frontendGetSelectionText', void 0);
                    } catch (e) {
                        break;
                    }
                    this._copyText(text);
                }
                break;
            default:
                await this.invokeContentOrigin('frontendCopySelection', void 0);
                break;
        }
    }

    /**
     * @param {string} text
     */
    _copyText(text) {
        const parent = document.body;
        if (parent === null) { return; }

        let textarea = this._copyTextarea;
        if (textarea === null) {
            textarea = document.createElement('textarea');
            this._copyTextarea = textarea;
        }

        textarea.value = text;
        parent.appendChild(textarea);
        textarea.select();
        document.execCommand('copy');
        parent.removeChild(textarea);
    }

    /**
     * @param {HTMLElement} entry
     */
    _addEntryEventListeners(entry) {
        const eventListeners = this._eventListeners;
        eventListeners.addEventListener(entry, 'click', this._onEntryClickBind);
        for (const node of entry.querySelectorAll('.headword-kanji-link')) {
            eventListeners.addEventListener(node, 'click', this._onKanjiLookupBind);
        }
        for (const node of entry.querySelectorAll('.inflection[data-reason]')) {
            eventListeners.addEventListener(node, 'click', this._onInflectionClickBind);
        }
        for (const node of entry.querySelectorAll('.tag-label')) {
            eventListeners.addEventListener(node, 'click', this._onTagClickBind);
        }
        for (const node of entry.querySelectorAll('.action-button[data-action=menu]')) {
            eventListeners.addEventListener(node, 'click', this._onMenuButtonClickBind);
            eventListeners.addEventListener(node, 'menuClose', this._onMenuButtonMenuCloseBind);
        }
    }

    /**
     * @param {import('settings').ProfileOptions} options
     */
    _updateContentTextScanner(options) {
        if (!options.scanning.enablePopupSearch) {
            if (this._contentTextScanner !== null) {
                this._contentTextScanner.setEnabled(false);
                this._contentTextScanner.clearSelection();
            }
            return;
        }

        if (this._contentTextScanner === null) {
            this._contentTextScanner = new TextScanner({
                api: this._application.api,
                node: window,
                getSearchContext: this._getSearchContext.bind(this),
                searchTerms: true,
                searchKanji: false,
                searchOnClick: true,
                searchOnClickOnly: true,
                textSourceGenerator: this._textSourceGenerator,
            });
            this._contentTextScanner.includeSelector = '.click-scannable,.click-scannable *';
            this._contentTextScanner.excludeSelector = '.scan-disable,.scan-disable *';
            this._contentTextScanner.prepare();
            this._contentTextScanner.on('clear', this._onContentTextScannerClear.bind(this));
            this._contentTextScanner.on('searchSuccess', this._onContentTextScannerSearchSuccess.bind(this));
            this._contentTextScanner.on('searchError', this._onContentTextScannerSearchError.bind(this));
        }

        const {scanning: scanningOptions, sentenceParsing: sentenceParsingOptions} = options;
        this._contentTextScanner.language = options.general.language;
        this._contentTextScanner.setOptions({
            inputs: [{
                include: 'mouse0',
                exclude: '',
                types: {mouse: true, pen: false, touch: false},
                options: {
                    searchTerms: true,
                    searchKanji: true,
                    scanOnTouchTap: true,
                    scanOnTouchMove: false,
                    scanOnTouchPress: false,
                    scanOnTouchRelease: false,
                    scanOnPenMove: false,
                    scanOnPenHover: false,
                    scanOnPenReleaseHover: false,
                    scanOnPenPress: false,
                    scanOnPenRelease: false,
                    preventTouchScrolling: false,
                    preventPenScrolling: false,
                },
            }],
            deepContentScan: scanningOptions.deepDomScan,
            normalizeCssZoom: scanningOptions.normalizeCssZoom,
            selectText: false,
            delay: scanningOptions.delay,
            touchInputEnabled: false,
            pointerEventsEnabled: false,
            scanLength: scanningOptions.length,
            layoutAwareScan: scanningOptions.layoutAwareScan,
            preventMiddleMouse: false,
            sentenceParsingOptions,
        });

        this._contentTextScanner.setEnabled(true);
    }

    /** */
    _onContentTextScannerClear() {
        /** @type {TextScanner} */ (this._contentTextScanner).clearSelection();
    }

    /**
     * @param {import('text-scanner').EventArgument<'searchSuccess'>} details
     */
    _onContentTextScannerSearchSuccess({type, dictionaryEntries, sentence, textSource, optionsContext}) {
        const query = textSource.text();
        const url = window.location.href;
        const documentTitle = document.title;
        /** @type {import('display').ContentDetails} */
        const details = {
            focus: false,
            historyMode: 'new',
            params: {
                type,
                query,
                wildcards: 'off',
            },
            state: {
                focusEntry: 0,
                optionsContext: optionsContext !== null ? optionsContext : void 0,
                url,
                sentence: sentence !== null ? sentence : void 0,
                documentTitle,
            },
            content: {
                dictionaryEntries: dictionaryEntries !== null ? dictionaryEntries : void 0,
                contentOrigin: this.getContentOrigin(),
            },
        };
        /** @type {TextScanner} */ (this._contentTextScanner).clearSelection();
        this.setContent(details);
    }

    /**
     * @param {import('text-scanner').EventArgument<'searchError'>} details
     */
    _onContentTextScannerSearchError({error}) {
        if (!this._application.webExtension.unloaded) {
            log.error(error);
        }
    }

    /**
     * @type {import('display').GetSearchContextCallback}
     */
    _getSearchContext() {
        return {
            optionsContext: this.getOptionsContext(),
            detail: {
                documentTitle: document.title,
            },
        };
    }

    /**
     * @param {import('settings').ProfileOptions} options
     */
    _updateHotkeys(options) {
        this._hotkeyHandler.setHotkeys(this._pageType, options.inputs.hotkeys);
    }

    /**
     * @returns {Promise<?chrome.tabs.Tab>}
     */
    _getCurrentTab() {
        return new Promise((resolve, reject) => {
            chrome.tabs.getCurrent((result) => {
                const e = chrome.runtime.lastError;
                if (e) {
                    reject(new Error(e.message));
                } else {
                    resolve(typeof result !== 'undefined' ? result : null);
                }
            });
        });
    }

    /**
     * @param {number} tabId
     * @returns {Promise<void>}
     */
    _removeTab(tabId) {
        return new Promise((resolve, reject) => {
            chrome.tabs.remove(tabId, () => {
                const e = chrome.runtime.lastError;
                if (e) {
                    reject(new Error(e.message));
                } else {
                    resolve();
                }
            });
        });
    }

    /** */
    async _closeTab() {
        const tab = await this._getCurrentTab();
        if (tab === null) { return; }
        const tabId = tab.id;
        if (typeof tabId === 'undefined') { return; }
        await this._removeTab(tabId);
    }

    /** */
    _onHotkeyClose() {
        if (this._closeSinglePopupMenu()) { return; }
        this.close();
    }

    /**
     * @param {number} sign
     * @param {unknown} argument
     */
    _onHotkeyActionMoveRelative(sign, argument) {
        let count = typeof argument === 'number' ? argument : (typeof argument === 'string' ? Number.parseInt(argument, 10) : 0);
        if (!Number.isFinite(count)) { count = 1; }
        count = Math.max(0, Math.floor(count));
        this._focusEntry(this._index + count * sign, 0, true);
    }

<<<<<<< HEAD
=======
    /**
     * @param {number} direction
     */
    async _setProfile(direction) {
        const optionsFull = await this.application.api.optionsGetFull();

        const profileCount = optionsFull.profiles.length;
        const newProfile = (optionsFull.profileCurrent + direction + profileCount) % profileCount;

        /** @type {import('settings-modifications').ScopedModificationSet} */
        const modification = {
            action: 'set',
            path: 'profileCurrent',
            value: newProfile,
            scope: 'global',
            optionsContext: null,
        };
        await this.application.api.modifySettings([modification], 'search');
    }

>>>>>>> f96a3f04
    /** */
    _closeAllPopupMenus() {
        for (const popupMenu of PopupMenu.openMenus) {
            popupMenu.close();
        }
    }

    /**
     * @returns {boolean}
     */
    _closeSinglePopupMenu() {
        for (const popupMenu of PopupMenu.openMenus) {
            popupMenu.close();
            return true;
        }
        return false;
    }

    /**
     * @param {number} index
     */
    async _logDictionaryEntryData(index) {
        if (index < 0 || index >= this._dictionaryEntries.length) { return; }
        const dictionaryEntry = this._dictionaryEntries[index];
        const result = {dictionaryEntry};

        /** @type {Promise<unknown>[]} */
        const promises = [];
        this.trigger('logDictionaryEntryData', {dictionaryEntry, promises});
        if (promises.length > 0) {
            for (const result2 of await Promise.all(promises)) {
                Object.assign(result, result2);
            }
        }

        log.log(result);
    }

    /** */
    _triggerContentClear() {
        this.trigger('contentClear', {});
    }

    /** */
    _triggerContentUpdateStart() {
        this.trigger('contentUpdateStart', {type: this._contentType, query: this._query});
    }

    /**
     * @param {import('dictionary').DictionaryEntry} dictionaryEntry
     * @param {Element} element
     * @param {number} index
     */
    _triggerContentUpdateEntry(dictionaryEntry, element, index) {
        this.trigger('contentUpdateEntry', {dictionaryEntry, element, index});
    }

    /** */
    _triggerContentUpdateComplete() {
        this.trigger('contentUpdateComplete', {type: this._contentType});
    }
}<|MERGE_RESOLUTION|>--- conflicted
+++ resolved
@@ -2030,29 +2030,6 @@
         this._focusEntry(this._index + count * sign, 0, true);
     }
 
-<<<<<<< HEAD
-=======
-    /**
-     * @param {number} direction
-     */
-    async _setProfile(direction) {
-        const optionsFull = await this.application.api.optionsGetFull();
-
-        const profileCount = optionsFull.profiles.length;
-        const newProfile = (optionsFull.profileCurrent + direction + profileCount) % profileCount;
-
-        /** @type {import('settings-modifications').ScopedModificationSet} */
-        const modification = {
-            action: 'set',
-            path: 'profileCurrent',
-            value: newProfile,
-            scope: 'global',
-            optionsContext: null,
-        };
-        await this.application.api.modifySettings([modification], 'search');
-    }
-
->>>>>>> f96a3f04
     /** */
     _closeAllPopupMenus() {
         for (const popupMenu of PopupMenu.openMenus) {
