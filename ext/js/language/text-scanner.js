--- conflicted
+++ resolved
@@ -580,39 +580,6 @@
         this._resetPreventNextClickScan();
     }
 
-<<<<<<< HEAD
-    /** */
-    _onSearchClickTouchStart() {
-        this._resetPreventNextClickScan();
-    }
-
-    /**
-     * @param {MouseEvent} e
-     */
-    _onMouseOver(e) {
-        if (this._ignoreElements !== null && this._ignoreElements().includes(/** @type {Element} */ (e.target))) {
-            this._scanTimerClear();
-        }
-    }
-
-    /**
-     * @param {MouseEvent} e
-     */
-    _onMouseMove(e) {
-        performance.mark('scanner:_onMouseMove:start');
-        this._scanTimerClear();
-        this._lastMouseMove = e;
-
-        const inputInfo = this._getMatchingInputGroupFromEvent('mouse', 'mouseMove', e);
-        if (inputInfo === null) { return; }
-
-        void this._searchAtFromMouseMove(e.clientX, e.clientY, inputInfo);
-        performance.mark('scanner:_onMouseMove:end');
-        performance.measure('scanner:_onMouseMove', 'scanner:_onMouseMove:start', 'scanner:_onMouseMove:end');
-    }
-
-=======
->>>>>>> 374cc41e
     /**
      * @param {KeyboardEvent} e
      */
