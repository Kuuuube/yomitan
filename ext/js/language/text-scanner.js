/*
 * Copyright (C) 2023-2024  Yomitan Authors
 * Copyright (C) 2019-2022  Yomichan Authors
 *
 * This program is free software: you can redistribute it and/or modify
 * it under the terms of the GNU General Public License as published by
 * the Free Software Foundation, either version 3 of the License, or
 * (at your option) any later version.
 *
 * This program is distributed in the hope that it will be useful,
 * but WITHOUT ANY WARRANTY; without even the implied warranty of
 * MERCHANTABILITY or FITNESS FOR A PARTICULAR PURPOSE.  See the
 * GNU General Public License for more details.
 *
 * You should have received a copy of the GNU General Public License
 * along with this program.  If not, see <https://www.gnu.org/licenses/>.
 */

import {ThemeController} from '../app/theme-controller.js';
import {EventDispatcher} from '../core/event-dispatcher.js';
import {EventListenerCollection} from '../core/event-listener-collection.js';
import {log} from '../core/log.js';
import {clone} from '../core/utilities.js';
import {anyNodeMatchesSelector, everyNodeMatchesSelector, getActiveModifiers, getActiveModifiersAndButtons, isPointInSelection} from '../dom/document-util.js';
import {TextSourceElement} from '../dom/text-source-element.js';

const SCAN_RESOLUTION_EXCLUDED_LANGUAGES = new Set(['ja', 'zh', 'yue', 'ko']);

/**
 * @augments EventDispatcher<import('text-scanner').Events>
 */
export class TextScanner extends EventDispatcher {
    /**
     * @param {import('text-scanner').ConstructorDetails} details
     */
    constructor({
        api,
        node,
        getSearchContext,
        ignoreElements = null,
        ignorePoint = null,
        searchTerms = false,
        searchKanji = false,
        searchOnClick = false,
        searchOnClickOnly = false,
        textSourceGenerator,
    }) {
        super();
        /** @type {import('../comm/api.js').API} */
        this._api = api;
        /** @type {HTMLElement|Window} */
        this._node = node;
        /** @type {import('text-scanner').GetSearchContextCallback} */
        this._getSearchContext = getSearchContext;
        /** @type {?(() => Element[])} */
        this._ignoreElements = ignoreElements;
        /** @type {?((x: number, y: number) => Promise<boolean>)} */
        this._ignorePoint = ignorePoint;
        /** @type {boolean} */
        this._searchTerms = searchTerms;
        /** @type {boolean} */
        this._searchKanji = searchKanji;
        /** @type {boolean} */
        this._searchOnClick = searchOnClick;
        /** @type {boolean} */
        this._searchOnClickOnly = searchOnClickOnly;
        /** @type {import('../dom/text-source-generator').TextSourceGenerator} */
        this._textSourceGenerator = textSourceGenerator;

        /** @type {boolean} */
        this._isPrepared = false;
        /** @type {?string} */
        this._includeSelector = null;
        /** @type {?string} */
        this._excludeSelector = null;
        /** @type {?string} */
        this._touchExcludeSelector = null;
        /** @type {?string} */
        this._language = null;

        /** @type {?import('text-scanner').InputInfo} */
        this._inputInfoCurrent = null;
        /** @type {?Promise<boolean>} */
        this._scanTimerPromise = null;
        /** @type {?(value: boolean) => void} */
        this._scanTimerPromiseResolve = null;
        /** @type {?import('text-source').TextSource} */
        this._textSourceCurrent = null;
        /** @type {boolean} */
        this._textSourceCurrentSelected = false;
        /** @type {boolean} */
        this._pendingLookup = false;
        /** @type {?import('text-scanner').SelectionRestoreInfo} */
        this._selectionRestoreInfo = null;

        /** @type {MouseEvent | null} */
        this._lastMouseMove = null;

        /** @type {boolean} */
        this._deepContentScan = false;
        /** @type {boolean} */
        this._normalizeCssZoom = true;
        /** @type {boolean} */
        this._selectText = false;
        /** @type {number} */
        this._delay = 0;
        /** @type {boolean} */
        this._touchInputEnabled = false;
        /** @type {boolean} */
        this._pointerEventsEnabled = false;
        /** @type {number} */
        this._scanLength = 1;
        /** @type {boolean} */
        this._layoutAwareScan = false;
        /** @type {boolean} */
        this._preventMiddleMouse = false;
        /** @type {boolean} */
        this._matchTypePrefix = false;
        /** @type {number} */
        this._sentenceScanExtent = 0;
        /** @type {boolean} */
        this._sentenceTerminateAtNewlines = true;
        /** @type {import('text-scanner').SentenceTerminatorMap} */
        this._sentenceTerminatorMap = new Map();
        /** @type {import('text-scanner').SentenceForwardQuoteMap} */
        this._sentenceForwardQuoteMap = new Map();
        /** @type {import('text-scanner').SentenceBackwardQuoteMap} */
        this._sentenceBackwardQuoteMap = new Map();
        /** @type {import('text-scanner').InputConfig[]} */
        this._inputs = [];

        /** @type {boolean} */
        this._enabled = false;
        /** @type {boolean} */
        this._enabledValue = false;
        /** @type {EventListenerCollection} */
        this._eventListeners = new EventListenerCollection();

        /** @type {boolean} */
        this._preventNextClickScan = false;
        /** @type {?import('core').Timeout} */
        this._preventNextClickScanTimer = null;
        /** @type {number} */
        this._preventNextClickScanTimerDuration = 50;
        /** @type {() => void} */
        this._preventNextClickScanTimerCallback = this._onPreventNextClickScanTimeout.bind(this);

        /** @type {boolean} */
        this._touchTapValid = false;
        /** @type {?number} */
        this._primaryTouchIdentifier = null;
        /** @type {boolean} */
        this._preventNextContextMenu = false;
        /** @type {boolean} */
        this._preventNextMouseDown = false;
        /** @type {boolean} */
        this._preventNextClick = false;
        /** @type {boolean} */
        this._preventScroll = false;
        /** @type {import('input').PenPointerState} */
        this._penPointerState = 0;
        /** @type {Map<number, string>} */
        this._pointerIdTypeMap = new Map();

        /** @type {boolean} */
        this._canClearSelection = true;

        /** @type {?import('core').Timeout} */
        this._textSelectionTimer = null;
        /** @type {boolean} */
        this._yomitanIsChangingTextSelectionNow = false;
        /** @type {boolean} */
        this._userHasNotSelectedAnythingManually = true;
    }

    /** @type {boolean} */
    get canClearSelection() {
        return this._canClearSelection;
    }

    set canClearSelection(value) {
        this._canClearSelection = value;
    }

    /** @type {?string} */
    get includeSelector() {
        return this._includeSelector;
    }

    set includeSelector(value) {
        this._includeSelector = value;
    }

    /** @type {?string} */
    get excludeSelector() {
        return this._excludeSelector;
    }

    set excludeSelector(value) {
        this._excludeSelector = value;
    }

    /** @type {?string} */
    get touchEventExcludeSelector() {
        return this._touchExcludeSelector;
    }

    set touchEventExcludeSelector(value) {
        this._touchExcludeSelector = value;
    }

    /** @type {?string} */
    get language() { return this._language; }
    set language(value) { this._language = value; }

    /** */
    prepare() {
        this._isPrepared = true;
        this.setEnabled(this._enabled);
    }

    /**
     * @returns {boolean}
     */
    isEnabled() {
        return this._enabled;
    }

    /**
     * @param {boolean} enabled
     */
    setEnabled(enabled) {
        this._enabled = enabled;

        const value = enabled && this._isPrepared;
        if (this._enabledValue === value) { return; }

        this._eventListeners.removeAllEventListeners();
        this._primaryTouchIdentifier = null;
        this._preventNextContextMenu = false;
        this._preventNextMouseDown = false;
        this._preventNextClick = false;
        this._preventScroll = false;
        this._penPointerState = 0;
        this._pointerIdTypeMap.clear();

        this._enabledValue = value;

        if (value) {
            this._hookEvents();
            this._userHasNotSelectedAnythingManually = this._computeUserHasNotSelectedAnythingManually();
        }
    }

    /**
     * @param {import('text-scanner').Options} options
     */
    setOptions({
        inputs,
        deepContentScan,
        normalizeCssZoom,
        selectText,
        delay,
        touchInputEnabled,
        pointerEventsEnabled,
        scanLength,
        layoutAwareScan,
        preventMiddleMouse,
        sentenceParsingOptions,
        matchTypePrefix,
        scanWithoutMousemove,
        scanResolution,
    }) {
        if (Array.isArray(inputs)) {
            this._inputs = inputs.map((input) => this._convertInput(input));
        }
        if (typeof deepContentScan === 'boolean') {
            this._deepContentScan = deepContentScan;
        }
        if (typeof normalizeCssZoom === 'boolean') {
            this._normalizeCssZoom = normalizeCssZoom;
        }
        if (typeof selectText === 'boolean') {
            this._selectText = selectText;
        }
        if (typeof delay === 'number') {
            this._delay = delay;
        }
        if (typeof touchInputEnabled === 'boolean') {
            this._touchInputEnabled = touchInputEnabled;
        }
        if (typeof pointerEventsEnabled === 'boolean') {
            this._pointerEventsEnabled = pointerEventsEnabled;
        }
        if (typeof scanLength === 'number') {
            this._scanLength = scanLength;
        }
        if (typeof layoutAwareScan === 'boolean') {
            this._layoutAwareScan = layoutAwareScan;
        }
        if (typeof preventMiddleMouse === 'boolean') {
            this._preventMiddleMouse = preventMiddleMouse;
        }
        if (typeof matchTypePrefix === 'boolean') {
            this._matchTypePrefix = matchTypePrefix;
        }
        if (typeof scanWithoutMousemove === 'boolean') {
            this._scanWithoutMousemove = scanWithoutMousemove;
        }
        if (typeof scanResolution === 'string') {
            this._scanResolution = scanResolution;
        }
        if (typeof sentenceParsingOptions === 'object' && sentenceParsingOptions !== null) {
            const {scanExtent, terminationCharacterMode, terminationCharacters} = sentenceParsingOptions;
            if (typeof scanExtent === 'number') {
                this._sentenceScanExtent = scanExtent;
            }
            if (typeof terminationCharacterMode === 'string') {
                this._sentenceTerminateAtNewlines = (terminationCharacterMode === 'custom' || terminationCharacterMode === 'newlines');
                const sentenceTerminatorMap = this._sentenceTerminatorMap;
                const sentenceForwardQuoteMap = this._sentenceForwardQuoteMap;
                const sentenceBackwardQuoteMap = this._sentenceBackwardQuoteMap;
                sentenceTerminatorMap.clear();
                sentenceForwardQuoteMap.clear();
                sentenceBackwardQuoteMap.clear();
                if (
                    typeof terminationCharacters === 'object' &&
                    Array.isArray(terminationCharacters) &&
                    (terminationCharacterMode === 'custom' || terminationCharacterMode === 'custom-no-newlines')
                ) {
                    for (const {enabled, character1, character2, includeCharacterAtStart, includeCharacterAtEnd} of terminationCharacters) {
                        if (!enabled) { continue; }
                        if (character2 === null) {
                            sentenceTerminatorMap.set(character1, [includeCharacterAtStart, includeCharacterAtEnd]);
                        } else {
                            sentenceForwardQuoteMap.set(character1, [character2, includeCharacterAtStart]);
                            sentenceBackwardQuoteMap.set(character2, [character1, includeCharacterAtEnd]);
                        }
                    }
                }
            }
        }
    }

    /**
     * @param {import('text-source').TextSource} textSource
     * @param {number} length
     * @param {boolean} layoutAwareScan
     * @param {import('input').PointerType | undefined} pointerType
     * @returns {string}
     */
    getTextSourceContent(textSource, length, layoutAwareScan, pointerType) {
        const clonedTextSource = textSource.clone();

        clonedTextSource.setEndOffset(length, false, layoutAwareScan);

        const includeSelector = this._includeSelector;
        const excludeSelector = this._getExcludeSelectorForPointerType(pointerType);
        if (includeSelector !== null || excludeSelector !== null) {
            this._constrainTextSource(clonedTextSource, includeSelector, excludeSelector, layoutAwareScan);
        }

        return clonedTextSource.text();
    }

    /**
     * @returns {boolean}
     */
    hasSelection() {
        return (this._textSourceCurrent !== null);
    }

    /** */
    clearSelection() {
        if (!this._canClearSelection) { return; }
        if (this._textSourceCurrent !== null) {
            if (this._textSourceCurrentSelected) {
                this._textSourceCurrent.deselect();
                if (this._selectionRestoreInfo !== null) {
                    this._restoreSelection(this._selectionRestoreInfo);
                    this._selectionRestoreInfo = null;
                }
            }
            this._textSourceCurrent = null;
            this._textSourceCurrentSelected = false;
            this._inputInfoCurrent = null;
        }
    }

    /** */
    clearMousePosition() {
        this._lastMouseMove = null;
    }

    /**
     * @returns {?import('text-source').TextSource}
     */
    getCurrentTextSource() {
        return this._textSourceCurrent;
    }

    /**
     * @param {?import('text-source').TextSource} textSource
     */
    setCurrentTextSource(textSource) {
        this._textSourceCurrent = textSource;
        if (this._selectText && this._userHasNotSelectedAnythingManually && textSource !== null) {
            this._yomitanIsChangingTextSelectionNow = true;
            textSource.select();
            if (this._textSelectionTimer !== null) { clearTimeout(this._textSelectionTimer); }
            // This timeout uses a 50ms delay to ensure that the selectionchange event has time to occur.
            // If the delay is 0ms, the timeout will sometimes complete before the event.
            this._textSelectionTimer = setTimeout(() => {
                this._yomitanIsChangingTextSelectionNow = false;
                this._textSelectionTimer = null;
            }, 50);
            this._textSourceCurrentSelected = true;
        } else {
            this._textSourceCurrentSelected = false;
        }
    }

    /**
     * @returns {Promise<boolean>}
     */
    async searchLast() {
        if (this._textSourceCurrent !== null && this._inputInfoCurrent !== null) {
            await this._search(this._textSourceCurrent, this._searchTerms, this._searchKanji, this._inputInfoCurrent);
            return true;
        }
        return false;
    }

    /**
     * @param {import('text-source').TextSource} textSource
     * @param {import('text-scanner').InputInfoDetail?} [inputDetail]
     * @param {boolean} showEmpty shows a "No results found" popup if no results are found
     * @param {boolean} disallowExpandStartOffset disallows expanding the start offset of the range
     */
    async search(textSource, inputDetail, showEmpty = false, disallowExpandStartOffset = false) {
        const inputInfo = this._createInputInfo(null, 'script', 'script', true, [], [], inputDetail);
        await this._search(textSource, this._searchTerms, this._searchKanji, inputInfo, showEmpty, disallowExpandStartOffset);
    }

    // Private

    /**
     * @param {import('settings').OptionsContext} baseOptionsContext
     * @param {import('text-scanner').InputInfo} inputInfo
     * @returns {import('settings').OptionsContext}
     */
    _createOptionsContextForInput(baseOptionsContext, inputInfo) {
        const optionsContext = clone(baseOptionsContext);
        const {modifiers, modifierKeys, pointerType} = inputInfo;
        optionsContext.modifiers = [...modifiers];
        optionsContext.modifierKeys = [...modifierKeys];
        optionsContext.pointerType = pointerType;
        return optionsContext;
    }

    /**
     * @param {import('text-source').TextSource} textSource
     * @param {boolean} searchTerms
     * @param {boolean} searchKanji
     * @param {import('text-scanner').InputInfo} inputInfo
     * @param {boolean} showEmpty shows a "No results found" popup if no results are found
     * @param {boolean} disallowExpandStartOffset disallows expanding the start offset of the range
     */
    async _search(textSource, searchTerms, searchKanji, inputInfo, showEmpty = false, disallowExpandStartOffset = false) {
        try {
            const isAltText = textSource instanceof TextSourceElement;
            if (inputInfo.pointerType === 'touch') {
                if (isAltText) {
                    return;
                }
                const {imposterSourceElement, rangeStartOffset} = textSource;
                if (imposterSourceElement instanceof HTMLTextAreaElement || imposterSourceElement instanceof HTMLInputElement) {
                    const isFocused = imposterSourceElement === document.activeElement;
                    if (!isFocused || imposterSourceElement.selectionStart !== rangeStartOffset) {
                        return;
                    }
                }
            }

            const inputInfoDetail = inputInfo.detail;
            const selectionRestoreInfo = (
                (typeof inputInfoDetail === 'object' && inputInfoDetail !== null && inputInfoDetail.restoreSelection) ?
                (this._inputInfoCurrent === null ? this._createSelectionRestoreInfo() : null) :
                null
            );

<<<<<<< HEAD
            if (this._scanResolution === 'word' && (this._language === null || !SCAN_RESOLUTION_EXCLUDED_LANGUAGES.has(this._language))) {
=======
            if (this._scanResolution === 'word' && !disallowExpandStartOffset) {
>>>>>>> e7cfac47
                // Move the start offset to the beginning of the word
                textSource.setStartOffset(this._scanLength, this._layoutAwareScan, true);
            }

            if (this._textSourceCurrent !== null && this._textSourceCurrent.hasSameStart(textSource)) {
                return;
            }

            const getSearchContextPromise = this._getSearchContext();
            const getSearchContextResult = getSearchContextPromise instanceof Promise ? await getSearchContextPromise : getSearchContextPromise;
            const {detail} = getSearchContextResult;
            const optionsContext = this._createOptionsContextForInput(getSearchContextResult.optionsContext, inputInfo);

            /** @type {?import('dictionary').DictionaryEntry[]} */
            let dictionaryEntries = null;
            /** @type {?import('display').HistoryStateSentence} */
            let sentence = null;
            /** @type {'terms'|'kanji'} */
            let type = 'terms';
            const result = await this._findDictionaryEntries(textSource, searchTerms, searchKanji, optionsContext);
            if (result !== null) {
                ({dictionaryEntries, sentence, type} = result);
            } else if (showEmpty || (textSource !== null && isAltText && await this._isTextLookupWorthy(textSource.fullContent))) {
                // Shows a "No results found" message
                dictionaryEntries = [];
                sentence = {text: '', offset: 0};
            }

            if (dictionaryEntries !== null && sentence !== null) {
                this._inputInfoCurrent = inputInfo;
                this.setCurrentTextSource(textSource);
                this._selectionRestoreInfo = selectionRestoreInfo;

                /** @type {ThemeController} */
                this._themeController = new ThemeController(document.documentElement);
                const pageTheme = this._themeController.computeSiteTheme();

                this.trigger('searchSuccess', {
                    type,
                    dictionaryEntries,
                    sentence,
                    inputInfo,
                    textSource,
                    optionsContext,
                    detail,
                    pageTheme,
                });
            } else {
                this._triggerSearchEmpty(inputInfo);
            }
        } catch (error) {
            this.trigger('searchError', {
                error: error instanceof Error ? error : new Error(`A search error occurred: ${error}`),
                textSource,
                inputInfo,
            });
        }
    }

    /**
     * @param {import('text-scanner').InputInfo} inputInfo
     */
    _triggerSearchEmpty(inputInfo) {
        this.trigger('searchEmpty', {inputInfo});
    }

    /** */
    _resetPreventNextClickScan() {
        this._preventNextClickScan = false;
        if (this._preventNextClickScanTimer !== null) { clearTimeout(this._preventNextClickScanTimer); }
        this._preventNextClickScanTimer = setTimeout(this._preventNextClickScanTimerCallback, this._preventNextClickScanTimerDuration);
    }

    /** */
    _onPreventNextClickScanTimeout() {
        this._preventNextClickScanTimer = null;
    }

    /** */
    _onSelectionChange() {
        if (this._preventNextClickScanTimer !== null) { return; } // Ignore deselection that occurs at the start of the click
        this._preventNextClickScan = true;
    }

    /** */
    _onSelectionChangeCheckUserSelection() {
        if (this._yomitanIsChangingTextSelectionNow) { return; }
        this._userHasNotSelectedAnythingManually = this._computeUserHasNotSelectedAnythingManually();
    }

    /**
     * @param {MouseEvent} e
     */
    _onSearchClickMouseDown(e) {
        if (e.button !== 0) { return; }
        this._resetPreventNextClickScan();
    }

    /** */
    _onSearchClickTouchStart() {
        this._resetPreventNextClickScan();
    }

    /**
     * @param {MouseEvent} e
     */
    _onMouseOver(e) {
        if (this._ignoreElements !== null && this._ignoreElements().includes(/** @type {Element} */ (e.target))) {
            this._scanTimerClear();
        }
    }

    /**
     * @param {MouseEvent} e
     */
    _onMouseMove(e) {
        this._scanTimerClear();
        this._lastMouseMove = e;

        const inputInfo = this._getMatchingInputGroupFromEvent('mouse', 'mouseMove', e);
        if (inputInfo === null) { return; }

        void this._searchAtFromMouseMove(e.clientX, e.clientY, inputInfo);
    }

    /**
     * @param {KeyboardEvent} e
     */
    _onKeyDown(e) {
        const modifiers = getActiveModifiers(e);
        if (this._lastMouseMove !== null && (modifiers.length > 0)) {
            if (this._inputtingText()) { return; }
            const syntheticMouseEvent = new MouseEvent(this._lastMouseMove.type, {
                screenX: this._lastMouseMove.screenX,
                screenY: this._lastMouseMove.screenY,
                clientX: this._lastMouseMove.clientX,
                clientY: this._lastMouseMove.clientY,
                ctrlKey: modifiers.includes('ctrl'),
                shiftKey: modifiers.includes('shift'),
                altKey: modifiers.includes('alt'),
                metaKey: modifiers.includes('meta'),
                button: this._lastMouseMove.button,
                buttons: this._lastMouseMove.buttons,
                relatedTarget: this._lastMouseMove.relatedTarget,
            });
            this._onMouseMove(syntheticMouseEvent);
        }
    }

    /**
     * @returns {boolean}
     */
    _inputtingText() {
        const activeElement = document.activeElement;
        if (activeElement && activeElement instanceof HTMLElement) {
            if (activeElement.nodeName === 'INPUT' || activeElement.nodeName === 'TEXTAREA') { return true; }
            if (activeElement.isContentEditable) { return true; }
        }
        return false;
    }

    /**
     * @param {MouseEvent} e
     * @returns {boolean|void}
     */
    _onMouseDown(e) {
        if (this._preventNextMouseDown) {
            this._preventNextMouseDown = false;
            this._preventNextClick = true;
            e.preventDefault();
            e.stopPropagation();
            return false;
        }

        switch (e.button) {
            case 0: // Primary
                if (this._searchOnClick) { this._resetPreventNextClickScan(); }
                this._scanTimerClear();
                this._triggerClear('mousedown');
                break;
            case 1: // Middle
                if (this._preventMiddleMouse) {
                    e.preventDefault();
                    e.stopPropagation();
                    return false;
                }
                break;
        }

        this._onMouseMove(e);
    }

    /** */
    _onMouseOut() {
        this._scanTimerClear();
        this.clearMousePosition();
    }

    /**
     * @param {MouseEvent} e
     * @returns {boolean|void}
     */
    _onClick(e) {
        if (this._preventNextClick) {
            this._preventNextClick = false;
            e.preventDefault();
            e.stopPropagation();
            return false;
        }

        if (this._searchOnClick) {
            this._onSearchClick(e);
            return;
        }

        this._onMouseMove(e);
    }

    /**
     * @param {MouseEvent} e
     */
    _onSearchClick(e) {
        const preventNextClickScan = this._preventNextClickScan;
        this._preventNextClickScan = false;
        if (this._preventNextClickScanTimer !== null) {
            clearTimeout(this._preventNextClickScanTimer);
            this._preventNextClickScanTimer = null;
        }

        if (preventNextClickScan) { return; }

        const modifiers = getActiveModifiersAndButtons(e);
        const modifierKeys = getActiveModifiers(e);
        const inputInfo = this._createInputInfo(null, 'mouse', 'click', false, modifiers, modifierKeys);
        void this._searchAt(e.clientX, e.clientY, inputInfo);
    }

    /** */
    _onAuxClick() {
        this._preventNextContextMenu = false;
    }

    /**
     * @param {MouseEvent} e
     * @returns {boolean|void}
     */
    _onContextMenu(e) {
        if (this._preventNextContextMenu) {
            this._preventNextContextMenu = false;
            e.preventDefault();
            e.stopPropagation();
            return false;
        }
    }

    /**
     * @param {TouchEvent} e
     */
    _onTouchStart(e) {
        if (this._primaryTouchIdentifier !== null || e.changedTouches.length === 0) {
            return;
        }

        const {clientX, clientY, identifier} = e.changedTouches[0];
        this._onPrimaryTouchStart(e, clientX, clientY, identifier);
    }

    /**
     * @param {TouchEvent|PointerEvent} e
     * @param {number} x
     * @param {number} y
     * @param {number} identifier
     */
    _onPrimaryTouchStart(e, x, y, identifier) {
        this._preventScroll = false;
        this._preventNextContextMenu = false;
        this._preventNextMouseDown = false;
        this._preventNextClick = false;
        this._touchTapValid = true;

        const languageNotNull = this._language !== null ? this._language : '';
        const selection = window.getSelection();
        if (selection !== null && isPointInSelection(x, y, selection, languageNotNull)) {
            return;
        }

        this._primaryTouchIdentifier = identifier;

        if (this._pendingLookup) { return; }

        const inputInfo = this._getMatchingInputGroupFromEvent('touch', 'touchStart', e);
        if (inputInfo === null || !(inputInfo.input !== null && inputInfo.input.scanOnTouchPress)) { return; }

        void this._searchAtFromTouchStart(x, y, inputInfo);
    }

    /**
     * @param {TouchEvent} e
     */
    _onTouchEnd(e) {
        if (this._primaryTouchIdentifier === null) { return; }

        const primaryTouch = this._getTouch(e.changedTouches, this._primaryTouchIdentifier);
        if (primaryTouch === null) { return; }

        const {clientX, clientY} = primaryTouch;
        this._onPrimaryTouchEnd(e, clientX, clientY, true);
    }

    /**
     * @param {TouchEvent|PointerEvent} e
     * @param {number} x
     * @param {number} y
     * @param {boolean} allowSearch
     */
    _onPrimaryTouchEnd(e, x, y, allowSearch) {
        this._primaryTouchIdentifier = null;
        this._preventScroll = false;
        this._preventNextClick = false;
        // Don't revert context menu and mouse down prevention, since these events can occur after the touch has ended.
        // I.e. this._preventNextContextMenu and this._preventNextMouseDown should not be assigned to false.

        if (!allowSearch) { return; }

        const inputInfo = this._getMatchingInputGroupFromEvent('touch', 'touchEnd', e);
        if (inputInfo === null || inputInfo.input === null) { return; }
        if (inputInfo.input.scanOnTouchRelease || (inputInfo.input.scanOnTouchTap && this._touchTapValid)) {
            void this._searchAtFromTouchEnd(x, y, inputInfo);
        }
    }

    /**
     * @param {TouchEvent} e
     */
    _onTouchCancel(e) {
        if (this._primaryTouchIdentifier === null) { return; }

        const primaryTouch = this._getTouch(e.changedTouches, this._primaryTouchIdentifier);
        if (primaryTouch === null) { return; }

        this._onPrimaryTouchEnd(e, 0, 0, false);
    }

    /**
     * @param {TouchEvent} e
     */
    _onTouchMove(e) {
        this._touchTapValid = false;

        if (this._primaryTouchIdentifier === null) { return; }

        if (!e.cancelable) {
            this._onPrimaryTouchEnd(e, 0, 0, false);
            return;
        }

        if (!this._preventScroll) { return; }

        const primaryTouch = this._getTouch(e.changedTouches, this._primaryTouchIdentifier);
        if (primaryTouch === null) { return; }

        const inputInfo = this._getMatchingInputGroupFromEvent('touch', 'touchMove', e);
        if (inputInfo === null) { return; }

        const {input} = inputInfo;
        if (input !== null && input.scanOnTouchMove) {
            void this._searchAt(primaryTouch.clientX, primaryTouch.clientY, inputInfo);
        }

        e.preventDefault(); // Disable scroll
    }

    /**
     * @param {PointerEvent} e
     * @returns {boolean|void}
     */
    _onPointerOver(e) {
        const {pointerType, pointerId, isPrimary} = e;
        if (pointerType === 'pen') {
            this._pointerIdTypeMap.set(pointerId, pointerType);
        }

        if (!isPrimary) { return; }
        switch (pointerType) {
            case 'mouse': return this._onMousePointerOver(e);
            case 'touch': return this._onTouchPointerOver();
            case 'pen': return this._onPenPointerOver(e);
        }
    }

    /**
     * @param {PointerEvent} e
     * @returns {boolean|void}
     */
    _onPointerDown(e) {
        if (!e.isPrimary) { return; }
        switch (this._getPointerEventType(e)) {
            case 'mouse': return this._onMousePointerDown(e);
            case 'touch': return this._onTouchPointerDown(e);
            case 'pen': return this._onPenPointerDown(e);
        }
    }

    /**
     * @param {PointerEvent} e
     * @returns {boolean|void}
     */
    _onPointerMove(e) {
        if (!e.isPrimary) { return; }
        switch (this._getPointerEventType(e)) {
            case 'mouse': return this._onMousePointerMove(e);
            case 'touch': return this._onTouchPointerMove(e);
            case 'pen': return this._onPenPointerMove(e);
        }
    }

    /**
     * @param {PointerEvent} e
     * @returns {boolean|void}
     */
    _onPointerUp(e) {
        if (!e.isPrimary) { return; }
        switch (this._getPointerEventType(e)) {
            case 'mouse': return this._onMousePointerUp();
            case 'touch': return this._onTouchPointerUp(e);
            case 'pen': return this._onPenPointerUp(e);
        }
    }

    /**
     * @param {PointerEvent} e
     * @returns {boolean|void}
     */
    _onPointerCancel(e) {
        this._pointerIdTypeMap.delete(e.pointerId);
        if (!e.isPrimary) { return; }
        switch (e.pointerType) {
            case 'mouse': return this._onMousePointerCancel();
            case 'touch': return this._onTouchPointerCancel(e);
            case 'pen': return this._onPenPointerCancel();
        }
    }

    /**
     * @param {PointerEvent} e
     * @returns {boolean|void}
     */
    _onPointerOut(e) {
        this._pointerIdTypeMap.delete(e.pointerId);
        if (!e.isPrimary) { return; }
        switch (e.pointerType) {
            case 'mouse': return this._onMousePointerOut();
            case 'touch': return this._onTouchPointerOut();
            case 'pen': return this._onPenPointerOut();
        }
    }

    /**
     * @param {PointerEvent} e
     * @returns {boolean|void}
     */
    _onMousePointerOver(e) {
        return this._onMouseOver(e);
    }

    /**
     * @param {PointerEvent} e
     * @returns {boolean|void}
     */
    _onMousePointerDown(e) {
        return this._onMouseDown(e);
    }

    /**
     * @param {PointerEvent} e
     * @returns {boolean|void}
     */
    _onMousePointerMove(e) {
        return this._onMouseMove(e);
    }

    /** */
    _onMousePointerUp() {
        // NOP
    }

    /**
     * @returns {boolean|void}
     */
    _onMousePointerCancel() {
        return this._onMouseOut();
    }

    /**
     * @returns {boolean|void}
     */
    _onMousePointerOut() {
        return this._onMouseOut();
    }

    /** */
    _onTouchPointerOver() {
        // NOP
    }

    /**
     * @param {PointerEvent} e
     * @returns {boolean|void}
     */
    _onTouchPointerDown(e) {
        const {clientX, clientY, pointerId} = e;
        this._onPrimaryTouchStart(e, clientX, clientY, pointerId);
    }

    /**
     * @param {PointerEvent} e
     * @returns {boolean|void}
     */
    _onTouchPointerMove(e) {
        if (!this._preventScroll || !e.cancelable) {
            return;
        }

        const inputInfo = this._getMatchingInputGroupFromEvent('touch', 'touchMove', e);
        if (inputInfo === null || !(inputInfo.input !== null && inputInfo.input.scanOnTouchMove)) { return; }

        void this._searchAt(e.clientX, e.clientY, inputInfo);
    }

    /**
     * @param {PointerEvent} e
     * @returns {boolean|void}
     */
    _onTouchPointerUp(e) {
        const {clientX, clientY} = e;
        return this._onPrimaryTouchEnd(e, clientX, clientY, true);
    }

    /**
     * @param {PointerEvent} e
     * @returns {boolean|void}
     */
    _onTouchPointerCancel(e) {
        return this._onPrimaryTouchEnd(e, 0, 0, false);
    }

    /** */
    _onTouchPointerOut() {
        // NOP
    }

    /**
     * @param {PointerEvent} e
     */
    _onTouchMovePreventScroll(e) {
        if (!this._preventScroll) { return; }

        if (e.cancelable) {
            e.preventDefault();
        } else {
            this._preventScroll = false;
        }
    }

    /**
     * @param {PointerEvent} e
     */
    _onPenPointerOver(e) {
        this._penPointerState = 1;
        void this._searchAtFromPen(e, 'pointerOver', false);
    }

    /**
     * @param {PointerEvent} e
     */
    _onPenPointerDown(e) {
        this._penPointerState = 2;
        void this._searchAtFromPen(e, 'pointerDown', true);
    }

    /**
     * @param {PointerEvent} e
     */
    _onPenPointerMove(e) {
        if (this._penPointerState === 2 && (!this._preventScroll || !e.cancelable)) { return; }
        void this._searchAtFromPen(e, 'pointerMove', true);
    }

    /**
     * @param {PointerEvent} e
     */
    _onPenPointerUp(e) {
        this._penPointerState = 3;
        this._preventScroll = false;
        void this._searchAtFromPen(e, 'pointerUp', false);
    }

    /** */
    _onPenPointerCancel() {
        this._onPenPointerOut();
    }

    /** */
    _onPenPointerOut() {
        this._penPointerState = 0;
        this._preventScroll = false;
        this._preventNextContextMenu = false;
        this._preventNextMouseDown = false;
        this._preventNextClick = false;
    }

    /**
     * @returns {Promise<boolean>}
     */
    async _scanTimerWait() {
        const delay = this._delay;
        const promise = /** @type {Promise<boolean>} */ (new Promise((resolve) => {
            /** @type {?import('core').Timeout} */
            let timeout = setTimeout(() => {
                timeout = null;
                resolve(true);
            }, delay);
            this._scanTimerPromiseResolve = (value) => {
                if (timeout === null) { return; }
                clearTimeout(timeout);
                timeout = null;
                resolve(value);
            };
        }));
        this._scanTimerPromise = promise;
        try {
            return await promise;
        } finally {
            if (this._scanTimerPromise === promise) {
                this._scanTimerPromise = null;
                this._scanTimerPromiseResolve = null;
            }
        }
    }

    /** */
    _scanTimerClear() {
        if (this._scanTimerPromiseResolve === null) { return; }
        this._scanTimerPromiseResolve(false);
        this._scanTimerPromiseResolve = null;
        this._scanTimerPromise = null;
    }

    /**
     * @returns {boolean}
     */
    _arePointerEventsSupported() {
        return (this._pointerEventsEnabled && typeof PointerEvent !== 'undefined');
    }

    /** */
    _hookEvents() {
        const capture = true;
        /** @type {import('event-listener-collection').AddEventListenerArgs[]} */
        let eventListenerInfos;
        if (this._searchOnClickOnly) {
            eventListenerInfos = this._getMouseClickOnlyEventListeners(capture);
        } else if (this._arePointerEventsSupported()) {
            eventListenerInfos = this._getPointerEventListeners(capture);
        } else {
            eventListenerInfos = [...this._getMouseEventListeners(capture)];
            if (this._scanWithoutMousemove) {
                eventListenerInfos.push(...this._getKeyboardEventListeners(capture));
            }
            if (this._touchInputEnabled) {
                eventListenerInfos.push(...this._getTouchEventListeners(capture));
            }
        }
        if (this._searchOnClick) {
            eventListenerInfos.push(...this._getMouseClickOnlyEventListeners2(capture));
        }

        eventListenerInfos.push(this._getSelectionChangeCheckUserSelectionListener());

        for (const [...args] of eventListenerInfos) {
            this._eventListeners.addEventListener(...args);
        }
    }

    /**
     * @param {boolean} capture
     * @returns {import('event-listener-collection').AddEventListenerArgs[]}
     */
    _getPointerEventListeners(capture) {
        return [
            [this._node, 'pointerover', this._onPointerOver.bind(this), capture],
            [this._node, 'pointerdown', this._onPointerDown.bind(this), capture],
            [this._node, 'pointermove', this._onPointerMove.bind(this), capture],
            [this._node, 'pointerup', this._onPointerUp.bind(this), capture],
            [this._node, 'pointercancel', this._onPointerCancel.bind(this), capture],
            [this._node, 'pointerout', this._onPointerOut.bind(this), capture],
            [this._node, 'touchmove', this._onTouchMovePreventScroll.bind(this), {passive: false, capture}],
            [this._node, 'mousedown', this._onMouseDown.bind(this), capture],
            [this._node, 'click', this._onClick.bind(this), capture],
            [this._node, 'auxclick', this._onAuxClick.bind(this), capture],
        ];
    }

    /**
     * @param {boolean} capture
     * @returns {import('event-listener-collection').AddEventListenerArgs[]}
     */
    _getMouseEventListeners(capture) {
        return [
            [this._node, 'mousedown', this._onMouseDown.bind(this), capture],
            [this._node, 'mousemove', this._onMouseMove.bind(this), capture],
            [this._node, 'mouseover', this._onMouseOver.bind(this), capture],
            [this._node, 'mouseout', this._onMouseOut.bind(this), capture],
            [this._node, 'click', this._onClick.bind(this), capture],
        ];
    }

    /**
     * @param {boolean} capture
     * @returns {import('event-listener-collection').AddEventListenerArgs[]}
     */
    _getKeyboardEventListeners(capture) {
        return [
            [this._node, 'keydown', this._onKeyDown.bind(this), capture],
        ];
    }

    /**
     * @param {boolean} capture
     * @returns {import('event-listener-collection').AddEventListenerArgs[]}
     */
    _getTouchEventListeners(capture) {
        return [
            [this._node, 'auxclick', this._onAuxClick.bind(this), capture],
            [this._node, 'touchstart', this._onTouchStart.bind(this), {passive: true, capture}],
            [this._node, 'touchend', this._onTouchEnd.bind(this), capture],
            [this._node, 'touchcancel', this._onTouchCancel.bind(this), capture],
            [this._node, 'touchmove', this._onTouchMove.bind(this), {passive: false, capture}],
            [this._node, 'contextmenu', this._onContextMenu.bind(this), capture],
        ];
    }

    /**
     * @param {boolean} capture
     * @returns {import('event-listener-collection').AddEventListenerArgs[]}
     */
    _getMouseClickOnlyEventListeners(capture) {
        return [
            [this._node, 'click', this._onClick.bind(this), capture],
        ];
    }

    /**
     * @param {boolean} capture
     * @returns {import('event-listener-collection').AddEventListenerArgs[]}
     */
    _getMouseClickOnlyEventListeners2(capture) {
        const {documentElement} = document;
        /** @type {import('event-listener-collection').AddEventListenerArgs[]} */
        const entries = [
            [document, 'selectionchange', this._onSelectionChange.bind(this)],
        ];
        if (documentElement !== null) {
            entries.push([documentElement, 'mousedown', this._onSearchClickMouseDown.bind(this), capture]);
            if (this._touchInputEnabled) {
                entries.push([documentElement, 'touchstart', this._onSearchClickTouchStart.bind(this), {passive: true, capture}]);
            }
        }
        return entries;
    }

    /**
     * @returns {import('event-listener-collection').AddEventListenerArgs}
     */
    _getSelectionChangeCheckUserSelectionListener() {
        return [document, 'selectionchange', this._onSelectionChangeCheckUserSelection.bind(this)];
    }

    /**
     * @param {TouchList} touchList
     * @param {number} identifier
     * @returns {?Touch}
     */
    _getTouch(touchList, identifier) {
        for (const touch of touchList) {
            if (touch.identifier === identifier) {
                return touch;
            }
        }
        return null;
    }

    /**
     * @param {import('text-source').TextSource} textSource
     * @param {boolean} searchTerms
     * @param {boolean} searchKanji
     * @param {import('settings').OptionsContext} optionsContext
     * @returns {Promise<?import('text-scanner').SearchResults>}
     */
    async _findDictionaryEntries(textSource, searchTerms, searchKanji, optionsContext) {
        if (textSource === null) {
            return null;
        }
        if (searchTerms) {
            const results = await this._findTermDictionaryEntries(textSource, optionsContext);
            if (results !== null) { return results; }
        }
        if (searchKanji) {
            const results = await this._findKanjiDictionaryEntries(textSource, optionsContext);
            if (results !== null) { return results; }
        }
        return null;
    }

    /**
     * @param {import('text-source').TextSource} textSource
     * @param {import('settings').OptionsContext} optionsContext
     * @returns {Promise<?import('text-scanner').TermSearchResults>}
     */
    async _findTermDictionaryEntries(textSource, optionsContext) {
        const scanLength = this._scanLength;
        const sentenceScanExtent = this._sentenceScanExtent;
        const sentenceTerminateAtNewlines = this._sentenceTerminateAtNewlines;
        const sentenceTerminatorMap = this._sentenceTerminatorMap;
        const sentenceForwardQuoteMap = this._sentenceForwardQuoteMap;
        const sentenceBackwardQuoteMap = this._sentenceBackwardQuoteMap;
        const layoutAwareScan = this._layoutAwareScan;
        const searchText = this.getTextSourceContent(textSource, scanLength, layoutAwareScan, optionsContext.pointerType);
        if (searchText.length === 0) { return null; }

        /** @type {import('api').FindTermsDetails} */
        const details = {};
        if (this._matchTypePrefix) { details.matchType = 'prefix'; }
        const {dictionaryEntries, originalTextLength} = await this._api.termsFind(searchText, details, optionsContext);
        if (dictionaryEntries.length === 0) { return null; }

        textSource.setEndOffset(originalTextLength, false, layoutAwareScan);
        const sentence = this._textSourceGenerator.extractSentence(
            textSource,
            layoutAwareScan,
            sentenceScanExtent,
            sentenceTerminateAtNewlines,
            sentenceTerminatorMap,
            sentenceForwardQuoteMap,
            sentenceBackwardQuoteMap,
        );

        return {dictionaryEntries, sentence, type: 'terms'};
    }

    /**
     * @param {import('text-source').TextSource} textSource
     * @param {import('settings').OptionsContext} optionsContext
     * @returns {Promise<?import('text-scanner').KanjiSearchResults>}
     */
    async _findKanjiDictionaryEntries(textSource, optionsContext) {
        const sentenceScanExtent = this._sentenceScanExtent;
        const sentenceTerminateAtNewlines = this._sentenceTerminateAtNewlines;
        const sentenceTerminatorMap = this._sentenceTerminatorMap;
        const sentenceForwardQuoteMap = this._sentenceForwardQuoteMap;
        const sentenceBackwardQuoteMap = this._sentenceBackwardQuoteMap;
        const layoutAwareScan = this._layoutAwareScan;
        const searchText = this.getTextSourceContent(textSource, 1, layoutAwareScan, optionsContext.pointerType);
        if (searchText.length === 0) { return null; }

        const dictionaryEntries = await this._api.kanjiFind(searchText, optionsContext);
        if (dictionaryEntries.length === 0) { return null; }

        textSource.setEndOffset(1, false, layoutAwareScan);
        const sentence = this._textSourceGenerator.extractSentence(
            textSource,
            layoutAwareScan,
            sentenceScanExtent,
            sentenceTerminateAtNewlines,
            sentenceTerminatorMap,
            sentenceForwardQuoteMap,
            sentenceBackwardQuoteMap,
        );

        return {dictionaryEntries, sentence, type: 'kanji'};
    }

    /**
     * @param {number} x
     * @param {number} y
     * @param {import('text-scanner').InputInfo} inputInfo
     */
    async _searchAt(x, y, inputInfo) {
        if (this._pendingLookup) { return; }

        try {
            const sourceInput = inputInfo.input;
            let searchTerms = this._searchTerms;
            let searchKanji = this._searchKanji;
            if (sourceInput !== null) {
                if (searchTerms && !sourceInput.searchTerms) { searchTerms = false; }
                if (searchKanji && !sourceInput.searchKanji) { searchKanji = false; }
            }

            this._pendingLookup = true;
            this._scanTimerClear();

            if (typeof this._ignorePoint === 'function' && await this._ignorePoint(x, y)) {
                return;
            }

            const textSource = this._textSourceGenerator.getRangeFromPoint(x, y, {
                deepContentScan: this._deepContentScan,
                normalizeCssZoom: this._normalizeCssZoom,
                language: this._language,
            });
            if (textSource !== null) {
                try {
                    await this._search(textSource, searchTerms, searchKanji, inputInfo);
                } finally {
                    textSource.cleanup();
                }
            } else {
                this._triggerSearchEmpty(inputInfo);
            }
        } catch (e) {
            log.error(e);
        } finally {
            this._pendingLookup = false;
        }
    }

    /**
     * @param {number} x
     * @param {number} y
     * @param {import('text-scanner').InputInfo} inputInfo
     */
    async _searchAtFromMouseMove(x, y, inputInfo) {
        if (this._pendingLookup) { return; }

        if (inputInfo.passive && !await this._scanTimerWait()) {
            // Aborted
            return;
        }

        await this._searchAt(x, y, inputInfo);
    }

    /**
     * @param {number} x
     * @param {number} y
     * @param {import('text-scanner').InputInfo} inputInfo
     */
    async _searchAtFromTouchStart(x, y, inputInfo) {
        const textSourceCurrentPrevious = this._textSourceCurrent !== null ? this._textSourceCurrent.clone() : null;
        const {input} = inputInfo;
        const preventScroll = input !== null && input.preventTouchScrolling;

        await this._searchAt(x, y, inputInfo);

        if (
            this._textSourceCurrent !== null &&
            !(textSourceCurrentPrevious !== null && this._textSourceCurrent.hasSameStart(textSourceCurrentPrevious))
        ) {
            this._preventScroll = preventScroll;
            this._preventNextContextMenu = true;
            this._preventNextMouseDown = true;
        }
    }

    /**
     * @param {number} x
     * @param {number} y
     * @param {import('text-scanner').InputInfo} inputInfo
     */
    async _searchAtFromTouchEnd(x, y, inputInfo) {
        await this._searchAt(x, y, inputInfo);
    }

    /**
     * @param {PointerEvent} e
     * @param {import('input').PointerEventType} eventType
     * @param {boolean} prevent
     */
    async _searchAtFromPen(e, eventType, prevent) {
        if (this._pendingLookup) { return; }

        const inputInfo = this._getMatchingInputGroupFromEvent('pen', eventType, e);
        if (inputInfo === null) { return; }

        const {input} = inputInfo;
        if (input === null || !this._isPenEventSupported(eventType, input)) { return; }

        const preventScroll = input !== null && input.preventPenScrolling;

        await this._searchAt(e.clientX, e.clientY, inputInfo);

        if (
            prevent &&
            this._textSourceCurrent !== null
        ) {
            this._preventScroll = preventScroll;
            this._preventNextContextMenu = true;
            this._preventNextMouseDown = true;
            this._preventNextClick = true;
        }
    }

    /**
     * @param {import('input').PointerEventType} eventType
     * @param {import('text-scanner').InputConfig} input
     * @returns {boolean}
     */
    _isPenEventSupported(eventType, input) {
        switch (eventType) {
            case 'pointerDown':
                return input.scanOnPenPress;
            case 'pointerUp':
                return input.scanOnPenRelease;
        }
        switch (this._penPointerState) {
            case 1:
                return input.scanOnPenHover;
            case 2:
                return input.scanOnPenMove;
            case 3:
                return input.scanOnPenReleaseHover;
            case 0:
                return false;
        }
    }

    /**
     * @param {import('input').PointerType} pointerType
     * @param {import('input').PointerEventType} eventType
     * @param {MouseEvent|TouchEvent} event
     * @returns {?import('text-scanner').InputInfo}
     */
    _getMatchingInputGroupFromEvent(pointerType, eventType, event) {
        const modifiers = getActiveModifiersAndButtons(event);
        const modifierKeys = getActiveModifiers(event);
        return this._getMatchingInputGroup(pointerType, eventType, modifiers, modifierKeys);
    }

    /**
     * @param {import('input').PointerType} pointerType
     * @param {import('input').PointerEventType} eventType
     * @param {import('input').Modifier[]} modifiers
     * @param {import('input').ModifierKey[]} modifierKeys
     * @returns {?import('text-scanner').InputInfo}
     */
    _getMatchingInputGroup(pointerType, eventType, modifiers, modifierKeys) {
        let fallbackIndex = -1;
        const modifiersSet = new Set(modifiers);
        for (let i = 0, ii = this._inputs.length; i < ii; ++i) {
            const input = this._inputs[i];
            const {include, exclude, types} = input;
            if (!types.has(pointerType)) { continue; }
            if (this._setHasAll(modifiersSet, include) && (exclude.length === 0 || !this._setHasAll(modifiersSet, exclude))) {
                if (include.length > 0) {
                    return this._createInputInfo(input, pointerType, eventType, false, modifiers, modifierKeys);
                } else if (fallbackIndex < 0) {
                    fallbackIndex = i;
                }
            }
        }

        return (
            fallbackIndex >= 0 ?
            this._createInputInfo(this._inputs[fallbackIndex], pointerType, eventType, true, modifiers, modifierKeys) :
            null
        );
    }

    /**
     * @param {?import('text-scanner').InputConfig} input
     * @param {import('input').PointerType} pointerType
     * @param {import('input').PointerEventType} eventType
     * @param {boolean} passive
     * @param {import('input').Modifier[]} modifiers
     * @param {import('input').ModifierKey[]} modifierKeys
     * @param {import('text-scanner').InputInfoDetail?} [detail]
     * @returns {import('text-scanner').InputInfo}
     */
    _createInputInfo(input, pointerType, eventType, passive, modifiers, modifierKeys, detail) {
        return {input, pointerType, eventType, passive, modifiers, modifierKeys, detail};
    }

    /**
     * @param {Set<string>} set
     * @param {string[]} values
     * @returns {boolean}
     */
    _setHasAll(set, values) {
        for (const value of values) {
            if (!set.has(value)) {
                return false;
            }
        }
        return true;
    }

    /**
     * @param {import('text-scanner').InputOptionsOuter} input
     * @returns {import('text-scanner').InputConfig}
     */
    _convertInput(input) {
        const {options} = input;
        return {
            include: this._getInputArray(input.include),
            exclude: this._getInputArray(input.exclude),
            types: this._getInputTypeSet(input.types),
            searchTerms: this._getInputBoolean(options.searchTerms),
            searchKanji: this._getInputBoolean(options.searchKanji),
            scanOnTouchMove: this._getInputBoolean(options.scanOnTouchMove),
            scanOnTouchPress: this._getInputBoolean(options.scanOnTouchPress),
            scanOnTouchRelease: this._getInputBoolean(options.scanOnTouchRelease),
            scanOnTouchTap: this._getInputBoolean(options.scanOnTouchTap),
            scanOnPenMove: this._getInputBoolean(options.scanOnPenMove),
            scanOnPenHover: this._getInputBoolean(options.scanOnPenHover),
            scanOnPenReleaseHover: this._getInputBoolean(options.scanOnPenReleaseHover),
            scanOnPenPress: this._getInputBoolean(options.scanOnPenPress),
            scanOnPenRelease: this._getInputBoolean(options.scanOnPenRelease),
            preventTouchScrolling: this._getInputBoolean(options.preventTouchScrolling),
            preventPenScrolling: this._getInputBoolean(options.preventPenScrolling),
        };
    }

    /**
     * @param {string} value
     * @returns {string[]}
     */
    _getInputArray(value) {
        return (
            typeof value === 'string' ?
            value.split(/[,;\s]+/).map((v) => v.trim().toLowerCase()).filter((v) => v.length > 0) :
            []
        );
    }

    /**
     * @param {{mouse: boolean, touch: boolean, pen: boolean}} details
     * @returns {Set<'mouse'|'touch'|'pen'>}
     */
    _getInputTypeSet({mouse, touch, pen}) {
        const set = new Set();
        if (mouse) { set.add('mouse'); }
        if (touch) { set.add('touch'); }
        if (pen) { set.add('pen'); }
        return set;
    }

    /**
     * @param {unknown} value
     * @returns {boolean}
     */
    _getInputBoolean(value) {
        return typeof value === 'boolean' && value;
    }

    /**
     * @param {PointerEvent} e
     * @returns {string}
     */
    _getPointerEventType(e) {
        // Workaround for Firefox bug not detecting certain 'touch' events as 'pen' events.
        const cachedPointerType = this._pointerIdTypeMap.get(e.pointerId);
        return (typeof cachedPointerType !== 'undefined' ? cachedPointerType : e.pointerType);
    }

    /**
     * @param {import('text-source').TextSource} textSource
     * @param {?string} includeSelector
     * @param {?string} excludeSelector
     * @param {boolean} layoutAwareScan
     */
    _constrainTextSource(textSource, includeSelector, excludeSelector, layoutAwareScan) {
        let length = textSource.text().length;

        while (length > 0) {
            const nodes = textSource.getNodesInRange();
            if (
                (includeSelector !== null && !everyNodeMatchesSelector(nodes, includeSelector)) ||
                (excludeSelector !== null && anyNodeMatchesSelector(nodes, excludeSelector))
            ) {
                --length;
                textSource.setEndOffset(length, false, layoutAwareScan);
            } else {
                break;
            }
        }
    }

    /**
     * @param {import('input').PointerType | undefined} pointerType
     * @returns {?string}
     */
    _getExcludeSelectorForPointerType(pointerType) {
        if (pointerType === 'touch') {
            return this._excludeSelector ? `${this._excludeSelector},${this.touchEventExcludeSelector}` : this.touchEventExcludeSelector;
        }
        return this._excludeSelector;
    }

    /**
     * @param {string} text
     * @returns {Promise<boolean>}
     */
    async _isTextLookupWorthy(text) {
        try {
            return this._language !== null && text.length > 0 && await this._api.isTextLookupWorthy(text, this._language);
        } catch (e) {
            return false;
        }
    }

    /**
     * @returns {import('text-scanner').SelectionRestoreInfo}
     */
    _createSelectionRestoreInfo() {
        const ranges = [];
        const selection = window.getSelection();
        if (selection !== null) {
            for (let i = 0, ii = selection.rangeCount; i < ii; ++i) {
                const range = selection.getRangeAt(i);
                ranges.push(range.cloneRange());
            }
        }
        return {ranges};
    }

    /**
     * @param {import('text-scanner').SelectionRestoreInfo} selectionRestoreInfo
     */
    _restoreSelection(selectionRestoreInfo) {
        const {ranges} = selectionRestoreInfo;
        const selection = window.getSelection();
        if (selection === null) { return; }
        selection.removeAllRanges();
        for (const range of ranges) {
            try {
                selection.addRange(range);
            } catch (e) {
                // NOP
            }
        }
    }

    /**
     * @param {import('text-scanner').ClearReason} reason
     */
    _triggerClear(reason) {
        this.trigger('clear', {reason});
    }

    /**
     * @returns {boolean}
     */
    _computeUserHasNotSelectedAnythingManually() {
        const selection = window.getSelection();
        return selection === null || selection.isCollapsed;
    }
}<|MERGE_RESOLUTION|>--- conflicted
+++ resolved
@@ -489,11 +489,8 @@
                 null
             );
 
-<<<<<<< HEAD
-            if (this._scanResolution === 'word' && (this._language === null || !SCAN_RESOLUTION_EXCLUDED_LANGUAGES.has(this._language))) {
-=======
-            if (this._scanResolution === 'word' && !disallowExpandStartOffset) {
->>>>>>> e7cfac47
+            if (this._scanResolution === 'word' && (!disallowExpandStartOffset ||
+            (this._language === null || !SCAN_RESOLUTION_EXCLUDED_LANGUAGES.has(this._language)))) {
                 // Move the start offset to the beginning of the word
                 textSource.setStartOffset(this._scanLength, this._layoutAwareScan, true);
             }
