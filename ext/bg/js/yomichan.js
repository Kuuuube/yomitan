--- conflicted
+++ resolved
@@ -82,7 +82,7 @@
 
     tabInvokeAll(action, params) {
         chrome.tabs.query({}, tabs => {
-            for (let tab of tabs) {
+            for (const tab of tabs) {
                 chrome.tabs.sendMessage(tab.id, {action, params}, () => null);
             }
         });
@@ -101,17 +101,6 @@
             note.deckName = this.options.anki.terms.deck;
             note.modelName = this.options.anki.terms.model;
 
-<<<<<<< HEAD
-            const audio = {
-                kanji: definition.expression,
-                kana: definition.reading,
-                fields: []
-            };
-
-            for (let name in fields) {
-                if (fields[name].includes('{audio}')) {
-                    audio.fields.push(name);
-=======
             if (definition.audio) {
                 const audio = {
                     url: definition.audio.url,
@@ -124,7 +113,6 @@
                     if (fields[name].includes('{audio}')) {
                         audio.fields.push(name);
                     }
->>>>>>> 8966dc12
                 }
 
                 if (audio.fields.length > 0) {
@@ -133,7 +121,7 @@
             }
         }
 
-        for (let name in fields) {
+        for (const name in fields) {
             note.fields[name] = formatField(
                 fields[name],
                 definition,
@@ -187,8 +175,8 @@
 
     api_canAddDefinitions({definitions, modes, callback}) {
         const notes = [];
-        for (let definition of definitions) {
-            for (let mode of modes) {
+        for (const definition of definitions) {
+            for (const mode of modes) {
                 notes.push(this.formatNote(definition, mode));
             }
         }
